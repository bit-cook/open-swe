--- conflicted
+++ resolved
@@ -49,11 +49,7 @@
       client = new Client({
         apiUrl: LANGGRAPH_URL,
         defaultHeaders: {
-<<<<<<< HEAD
-          "x-local-mode": "true", // Signal to server this is local mode
-=======
           [LOCAL_MODE_HEADER]: "true", // Signal to server this is local mode
->>>>>>> 51e59d1f
         },
       });
     } else {
@@ -107,11 +103,7 @@
       ...(isLocalMode && {
         config: {
           configurable: {
-<<<<<<< HEAD
-            "x-local-mode": "true",
-=======
             [LOCAL_MODE_HEADER]: "true",
->>>>>>> 51e59d1f
           },
         },
       }),
