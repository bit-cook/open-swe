--- conflicted
+++ resolved
@@ -10,7 +10,7 @@
 import { HumanMessage } from "./messages/human";
 import {
   DO_NOT_RENDER_ID_PREFIX,
-  ensureToolCallsHaveResponses,
+  ensureToolCallsHaveResponses
 } from "@/lib/ensure-tool-responses";
 import { LangGraphLogoSVG } from "../icons/langgraph";
 import {
@@ -20,7 +20,7 @@
   PanelRightClose,
   SquarePen,
   XIcon,
-  Plus,
+  Plus
 } from "lucide-react";
 import { useQueryState, parseAsBoolean } from "nuqs";
 import { StickToBottom, useStickToBottomContext } from "use-stick-to-bottom";
@@ -35,17 +35,13 @@
   useArtifactOpen,
   ArtifactContent,
   ArtifactTitle,
-  useArtifactContext,
+  useArtifactContext
 } from "./artifact";
-<<<<<<< HEAD
 import { RepositorySelector } from "../repository-selector";
 import { TargetRepository } from "@/providers/Stream";
 import { ConfigurationSidebar } from "../configuration-sidebar";
 import { SidebarButtons } from "../sidebar-buttons";
 import { TooltipIconButton } from "./tooltip-icon-button";
-=======
-import { GitHubOAuthButton } from "../github-oauth-button";
->>>>>>> 887fc030
 
 function StickyToBottomContent(props: {
   content: ReactNode;
@@ -362,12 +358,6 @@
                   </Button>
                 )}
               </div>
-<<<<<<< HEAD
-=======
-              <div className="absolute top-2 right-4 flex items-center">
-                <GitHubOAuthButton />
-              </div>
->>>>>>> 887fc030
             </div>
           )}
           {chatStarted && (
@@ -411,12 +401,6 @@
               </div>
 
               <div className="flex items-center gap-4">
-<<<<<<< HEAD
-=======
-                <div className="flex items-center">
-                  <GitHubOAuthButton />
-                </div>
->>>>>>> 887fc030
                 <TooltipIconButton
                   size="lg"
                   className="p-4"
