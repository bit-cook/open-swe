import { parsePartialJson } from "@langchain/core/output_parsers";
import {
  AIMessage,
  Checkpoint,
  Message,
  StreamMode,
  ToolMessage,
} from "@langchain/langgraph-sdk";
import { getContentString } from "../utils";
import { BranchSwitcher, CommandBar } from "./shared";
import { MarkdownText } from "../markdown-text";
import {
  LoadExternalComponent,
  UIMessage,
} from "@langchain/langgraph-sdk/react-ui";
import { cn } from "@/lib/utils";
import { ToolCalls, ToolResult } from "./tool-calls";
import { MessageContentComplex } from "@langchain/core/messages";
import { Fragment } from "react/jsx-runtime";
import { useQueryState, parseAsBoolean } from "nuqs";
import { Interrupt } from "./interrupt";
import { ActionStep, ActionItemProps } from "@/components/gen-ui/action-step";
import { TaskSummary } from "@/components/gen-ui/task-summary";
import { PullRequestOpened } from "@/components/gen-ui/pull-request-opened";
import {
  MarkTaskCompleted,
  MarkTaskIncomplete,
} from "@/components/gen-ui/task-review";
import { DiagnoseErrorAction } from "@/components/v2/diagnose-error-action";
import { WriteTechnicalNotes } from "@/components/gen-ui/write-technical-notes";
import { CodeReviewStarted } from "@/components/gen-ui/code-review-started";
import { RequestHumanHelp } from "@/components/gen-ui/request-human-help";
import { ToolCall } from "@langchain/core/messages/tool";
import {
  createApplyPatchToolFields,
  createShellToolFields,
  createMarkTaskCompletedToolFields,
  createMarkTaskNotCompletedToolFields,
  createGrepToolFields,
  createOpenPrToolFields,
  createInstallDependenciesToolFields,
  createCodeReviewMarkTaskCompletedFields,
  createCodeReviewMarkTaskNotCompleteFields,
  createDiagnoseErrorToolFields,
  createGetURLContentToolFields,
  createSearchDocumentForToolFields,
  createWriteTechnicalNotesToolFields,
  createConversationHistorySummaryToolFields,
  createRequestHumanHelpToolFields,
  createReviewStartedToolFields,
  createScratchpadFields,
  createTextEditorToolFields,
  createViewToolFields,
} from "@open-swe/shared/open-swe/tools";
import { z } from "zod";
import { isAIMessageSDK, isToolMessageSDK } from "@/lib/langchain-messages";
import { useStream } from "@langchain/langgraph-sdk/react";
import { ConversationHistorySummary } from "@/components/gen-ui/conversation-summary";
import { getMessageContentString } from "@open-swe/shared/messages";
import { HumanResponse } from "@langchain/langgraph/prebuilt";
import { OPEN_SWE_STREAM_MODE } from "@open-swe/shared/constants";
import { CustomNodeEvent } from "@open-swe/shared/open-swe/custom-node-events";

// Used only for Zod type inference.
const dummyRepo = { owner: "dummy", repo: "dummy" };
const shellTool = createShellToolFields(dummyRepo);
type ShellToolArgs = z.infer<typeof shellTool.schema>;
const applyPatchTool = createApplyPatchToolFields(dummyRepo);
type ApplyPatchToolArgs = z.infer<typeof applyPatchTool.schema>;
const markTaskCompletedTool = createMarkTaskCompletedToolFields();
type MarkTaskCompletedToolArgs = z.infer<typeof markTaskCompletedTool.schema>;
const markTaskNotCompletedTool = createMarkTaskNotCompletedToolFields();
type MarkTaskNotCompletedToolArgs = z.infer<
  typeof markTaskNotCompletedTool.schema
>;
const reviewStartedTool = createReviewStartedToolFields();
type ReviewStartedToolArgs = z.infer<typeof reviewStartedTool.schema>;
const grepTool = createGrepToolFields(dummyRepo);
type GrepToolArgs = z.infer<typeof grepTool.schema>;
const openPrTool = createOpenPrToolFields();
type OpenPrToolArgs = z.infer<typeof openPrTool.schema>;
const installDependenciesTool = createInstallDependenciesToolFields(dummyRepo);
type InstallDependenciesToolArgs = z.infer<
  typeof installDependenciesTool.schema
>;
const scratchpadTool = createScratchpadFields("");
type ScratchpadToolArgs = z.infer<typeof scratchpadTool.schema>;
const markFinalReviewTaskCompletedTool =
  createCodeReviewMarkTaskCompletedFields();
type MarkFinalReviewTaskCompletedToolArgs = z.infer<
  typeof markFinalReviewTaskCompletedTool.schema
>;
const markFinalReviewTaskIncompleteTool =
  createCodeReviewMarkTaskNotCompleteFields();
type MarkFinalReviewTaskIncompleteToolArgs = z.infer<
  typeof markFinalReviewTaskIncompleteTool.schema
>;

const diagnoseErrorTool = createDiagnoseErrorToolFields();
type DiagnoseErrorToolArgs = z.infer<typeof diagnoseErrorTool.schema>;

const getURLContentTool = createGetURLContentToolFields();
type GetURLContentToolArgs = z.infer<typeof getURLContentTool.schema>;
const searchDocumentForTool = createSearchDocumentForToolFields();
type SearchDocumentForToolArgs = z.infer<typeof searchDocumentForTool.schema>;

const writeTechnicalNotesTool = createWriteTechnicalNotesToolFields();
type WriteTechnicalNotesToolArgs = z.infer<
  typeof writeTechnicalNotesTool.schema
>;

const conversationHistorySummaryTool =
  createConversationHistorySummaryToolFields();
type ConversationHistorySummaryToolArgs = z.infer<
  typeof conversationHistorySummaryTool.schema
>;

<<<<<<< HEAD
const textEditorTool = createTextEditorToolFields(
  {
    owner: "dummy",
    repo: "dummy",
  },
  {},
);
=======
const requestHumanHelpTool = createRequestHumanHelpToolFields();
type RequestHumanHelpToolArgs = z.infer<typeof requestHumanHelpTool.schema>;
const textEditorTool = createTextEditorToolFields({
  owner: "dummy",
  repo: "dummy",
});
>>>>>>> 9906dd4e
type TextEditorToolArgs = z.infer<typeof textEditorTool.schema>;

const viewTool = createViewToolFields(dummyRepo);
type ViewToolArgs = z.infer<typeof viewTool.schema>;

// Helper function to detect MCP tools by checking if tool name is NOT in known tools
function isMcpTool(toolName: string): boolean {
  const knownToolNames = [
    shellTool.name,
    applyPatchTool.name,
    installDependenciesTool.name,
    scratchpadTool.name,
    getURLContentTool.name,
    openPrTool.name,
    diagnoseErrorTool.name,
    requestHumanHelpTool.name,
    textEditorTool.name,
    viewTool.name,
  ];
  return !knownToolNames.some((t) => t === toolName);
}

function CustomComponent({
  message,
  thread,
}: {
  message: Message;
  thread: ReturnType<typeof useStream>;
}) {
  const values = thread.values;
  const customComponents =
    "ui" in values
      ? (values.ui as UIMessage[]).filter(
          (ui) => ui.metadata?.message_id === message.id,
        )
      : [];

  if (!customComponents?.length) return null;
  return (
    <Fragment key={message.id}>
      {customComponents.map((customComponent) => (
        <LoadExternalComponent
          key={customComponent.id}
          stream={thread}
          message={customComponent}
          meta={{ ui: customComponent }}
        />
      ))}
    </Fragment>
  );
}

function parseAnthropicStreamedToolCalls(
  content: MessageContentComplex[],
): AIMessage["tool_calls"] {
  const toolCallContents = content.filter((c) => c.type === "tool_use" && c.id);

  return toolCallContents.map((tc) => {
    const toolCall = tc as Record<string, any>;
    let json: Record<string, any> = {};
    if (toolCall?.input) {
      try {
        json = parsePartialJson(toolCall.input) ?? {};
      } catch {
        // Pass
      }
    }
    return {
      name: toolCall.name ?? "",
      id: toolCall.id ?? "",
      args: json,
      type: "tool_call",
    };
  });
}

export function mapToolMessageToActionStepProps(
  message: ToolMessage,
  threadMessages: Message[],
): ActionItemProps {
  const toolCall: ToolCall | undefined = threadMessages
    .filter(isAIMessageSDK)
    .flatMap((m) => m.tool_calls ?? [])
    .find((tc) => tc.id === message.tool_call_id);

  const aiMessage = threadMessages
    .filter(isAIMessageSDK)
    .find((m) => m.tool_calls?.some((tc) => tc.id === message.tool_call_id));
  const reasoningText = aiMessage
    ? getContentString(aiMessage.content)
    : undefined;

  const status: ActionItemProps["status"] = "done";
  const success = message.status !== "error";

  const msgContent = getContentString(message.content);
  const output = msgContent === "" ? "Empty string" : msgContent;

  if (toolCall?.name === shellTool.name) {
    const args = toolCall.args as ShellToolArgs;
    return {
      actionType: shellTool.name as "shell",
      status,
      success,
      command: args.command || [],
      workdir: args.workdir,
      output,
      reasoningText,
    };
  } else if (toolCall?.name === applyPatchTool.name) {
    const args = toolCall.args as ApplyPatchToolArgs;
    return {
      actionType: "apply-patch",
      status,
      success,
      file_path: args.file_path || "",
      diff: args.diff,
      reasoningText,
      errorMessage: !success ? getContentString(message.content) : undefined,
    };
  } else if (toolCall?.name === grepTool.name) {
    const args = toolCall.args as GrepToolArgs;
    return {
      actionType: "grep",
      status,
      success,
      query: args.query || "",
      match_string: args.match_string || false,
      case_sensitive: args.case_sensitive || false,
      context_lines: args.context_lines || 0,
      max_results: args.max_results || 0,
      follow_symlinks: args.follow_symlinks || false,
      exclude_files: args.exclude_files || "",
      include_files: args.include_files || "",
      file_types: args.file_types || [],
      output,
      reasoningText,
    };
  } else if (toolCall?.name === installDependenciesTool.name) {
    const args = toolCall.args as InstallDependenciesToolArgs;
    return {
      actionType: "install_dependencies",
      status,
      success,
      command: args.command || "",
      workdir: args.workdir || "",
      output,
      reasoningText,
    };
  } else if (toolCall?.name === scratchpadTool.name) {
    const args = toolCall.args as ScratchpadToolArgs;
    return {
      actionType: "scratchpad",
      status,
      success,
      scratchpad: args.scratchpad || [],
      reasoningText,
    };
  } else if (toolCall?.name === getURLContentTool.name) {
    const args = toolCall.args as GetURLContentToolArgs;
    return {
      actionType: "get_url_content",
      status,
      success,
      url: args.url || "",
      output,
      reasoningText,
    };
  } else if (toolCall?.name === searchDocumentForTool.name) {
    const args = toolCall.args as SearchDocumentForToolArgs;
    return {
      actionType: "search_document_for",
      status,
      success,
      url: args.url || "",
      query: args.query || "",
      output,
      reasoningText,
    };
  } else if (toolCall?.name === textEditorTool.name) {
    const args = toolCall.args as TextEditorToolArgs;
    return {
      actionType: "text_editor",
      status,
      success,
      command: args.command || "view",
      path: args.path || "",
      view_range: args.view_range,
      old_str: args.old_str,
      new_str: args.new_str,
      file_text: args.file_text,
      insert_line: args.insert_line,
      output,
      reasoningText,
    };
  } else if (toolCall?.name === viewTool.name) {
    const args = toolCall.args as ViewToolArgs;
    return {
      actionType: "text_editor",
      status,
      success,
      command: args.command || "view",
      path: args.path || "",
      view_range: args.view_range as [number, number] | undefined,
      output,
      reasoningText,
    };
  } else if (toolCall && isMcpTool(toolCall.name)) {
    return {
      actionType: "mcp",
      status,
      success,
      toolName: toolCall.name,
      args: toolCall.args as Record<string, any>,
      output,
      reasoningText,
    };
  }
  return {
    status: "loading",
    summaryText: reasoningText,
  };
}

export function AssistantMessage({
  message,
  threadId,
  assistantId,
  forceRenderInterrupt = false,
  thread,
  threadMessages,
  modifyRunId,
  requestHelpEvents,
}: {
  message: Message | undefined;
  threadId: string;
  assistantId: string;
  forceRenderInterrupt?: boolean;
  thread: ReturnType<typeof useStream<Record<string, unknown>>>;
  threadMessages: Message[];
  modifyRunId?: (runId: string) => Promise<void>;
  requestHelpEvents?: CustomNodeEvent[];
}) {
  const content = message?.content ?? [];

  const handleHumanHelpResponse = async (response: string) => {
    const humanResponse: HumanResponse[] = [
      {
        type: "response",
        args: response,
      },
    ];

    const newRun = await thread.client.runs.create(threadId, assistantId, {
      command: { resume: humanResponse },
      config: {
        recursion_limit: 400,
      },
      streamResumable: true,
      streamMode: OPEN_SWE_STREAM_MODE as StreamMode[],
    });
    await modifyRunId?.(newRun.run_id);
  };

  const contentString = getContentString(content);
  const [hideToolCalls] = useQueryState(
    "hideToolCalls",
    parseAsBoolean.withDefault(false),
  );

  const messages = threadMessages;
  const idx = message ? messages.findIndex((m) => m.id === message.id) : -1;

  const threadInterrupt = thread.interrupt;
  const anthropicStreamedToolCalls = Array.isArray(content)
    ? parseAnthropicStreamedToolCalls(content)
    : undefined;

  const aiToolCalls: ToolCall[] = (() => {
    if (message && isAIMessageSDK(message)) {
      return message.tool_calls || [];
    }
    if (anthropicStreamedToolCalls?.length) {
      return anthropicStreamedToolCalls;
    }
    return [];
  })();

  const toolResults = aiToolCalls
    .map((toolCall) => {
      const matchingToolMessage = messages.find(
        (m) => isToolMessageSDK(m) && m.tool_call_id === toolCall.id,
      );

      return matchingToolMessage as ToolMessage | undefined;
    })
    .filter((m): m is ToolMessage => !!m);

  const actionableToolCalls = message
    ? aiToolCalls.filter(
        (tc) =>
          tc.name === shellTool.name ||
          tc.name === applyPatchTool.name ||
          tc.name === grepTool.name ||
          tc.name === installDependenciesTool.name ||
          tc.name === scratchpadTool.name ||
          tc.name === getURLContentTool.name ||
          tc.name === textEditorTool.name ||
          tc.name === viewTool.name ||
          tc.name === searchDocumentForTool.name ||
          isMcpTool(tc.name),
      )
    : [];

  const markTaskCompletedToolCall = message
    ? aiToolCalls.find((tc) => tc.name === markTaskCompletedTool.name)
    : undefined;

  const markTaskNotCompletedToolCall = message
    ? aiToolCalls.find((tc) => tc.name === markTaskNotCompletedTool.name)
    : undefined;

  const openPrToolCall = message
    ? aiToolCalls.find((tc) => tc.name === openPrTool.name)
    : undefined;

  const markFinalReviewTaskCompletedToolCall = message
    ? aiToolCalls.find(
        (tc) => tc.name === markFinalReviewTaskCompletedTool.name,
      )
    : undefined;

  const markFinalReviewTaskIncompleteToolCall = message
    ? aiToolCalls.find(
        (tc) => tc.name === markFinalReviewTaskIncompleteTool.name,
      )
    : undefined;

  const diagnoseErrorToolCall = message
    ? aiToolCalls.find((tc) => tc.name === diagnoseErrorTool.name)
    : undefined;

  const writeTechnicalNotesToolCall = message
    ? aiToolCalls.find((tc) => tc.name === writeTechnicalNotesTool.name)
    : undefined;

  const conversationHistorySummaryToolCall = message
    ? aiToolCalls.find((tc) => tc.name === conversationHistorySummaryTool.name)
    : undefined;

  const reviewStartedToolCall = message
    ? aiToolCalls.find((tc) => tc.name === reviewStartedTool.name)
    : undefined;

  const requestHumanHelpToolCall = message
    ? aiToolCalls.find((tc) => tc.name === requestHumanHelpTool.name)
    : undefined;

  // Check if this is a conversation history summary message
  if (conversationHistorySummaryToolCall && aiToolCalls.length === 1) {
    const correspondingToolResult = toolResults.find(
      (tr) => tr && tr.tool_call_id === conversationHistorySummaryToolCall.id,
    );

    return (
      <div className="flex flex-col gap-4">
        <ConversationHistorySummary
          summary={getMessageContentString(
            correspondingToolResult?.content ?? "",
          )}
        />
      </div>
    );
  }

  // Check if this is a review started message
  if (reviewStartedToolCall && aiToolCalls.length === 1) {
    const correspondingToolResult = toolResults.find(
      (tr) => tr && tr.tool_call_id === reviewStartedToolCall.id,
    );

    return (
      <div className="flex flex-col gap-4">
        <CodeReviewStarted
          status={correspondingToolResult ? "done" : "generating"}
        />
      </div>
    );
  }

  if (requestHumanHelpToolCall) {
    const correspondingToolResult = toolResults.find(
      (tr) => tr && tr.tool_call_id === requestHumanHelpToolCall.id,
    );

    const args = requestHumanHelpToolCall.args as RequestHumanHelpToolArgs;
    const reasoningText = getContentString(content);

    return (
      <div className="flex flex-col gap-4">
        <RequestHumanHelp
          status={correspondingToolResult ? "done" : "generating"}
          helpRequest={args.help_request}
          reasoningText={reasoningText}
          onSubmitResponse={handleHumanHelpResponse}
          requestHelpEvents={requestHelpEvents}
        />
      </div>
    );
  }

  // We can be sure that if either task status tool call is present, it will be the
  // only tool call/result we need to render for this message.
  if (markTaskCompletedToolCall || markTaskNotCompletedToolCall) {
    const toolCall = markTaskCompletedToolCall || markTaskNotCompletedToolCall;
    const completed = !!markTaskCompletedToolCall;

    const correspondingToolResult = toolResults.find(
      (tr) => tr && tr.tool_call_id === toolCall!.id,
    );

    const status = correspondingToolResult ? "done" : "generating";

    // Get the appropriate summary text based on which tool was called
    const summaryText = markTaskCompletedToolCall
      ? (markTaskCompletedToolCall.args as MarkTaskCompletedToolArgs)
          .completed_task_summary
      : (markTaskNotCompletedToolCall!.args as MarkTaskNotCompletedToolArgs)
          .reasoning;

    return (
      <div className="flex flex-col gap-4">
        <TaskSummary
          status={status}
          completed={completed}
          summaryText={summaryText}
        />
      </div>
    );
  }

  if (diagnoseErrorToolCall) {
    const correspondingToolResult = toolResults.find(
      (tr) => tr && tr.tool_call_id === diagnoseErrorToolCall.id,
    );

    const args = diagnoseErrorToolCall.args as DiagnoseErrorToolArgs;
    const reasoningText = getContentString(content);

    return (
      <div className="flex flex-col gap-4">
        <DiagnoseErrorAction
          status={correspondingToolResult ? "done" : "generating"}
          diagnosis={args.diagnosis}
          reasoningText={reasoningText}
        />
      </div>
    );
  }

  if (writeTechnicalNotesToolCall) {
    const correspondingToolResult = toolResults.find(
      (tr) => tr && tr.tool_call_id === writeTechnicalNotesToolCall.id,
    );

    const args =
      writeTechnicalNotesToolCall.args as WriteTechnicalNotesToolArgs;
    const reasoningText = getContentString(content);

    return (
      <div className="flex flex-col gap-4">
        <WriteTechnicalNotes
          status={correspondingToolResult ? "done" : "generating"}
          notes={args.notes}
          reasoningText={reasoningText}
        />
      </div>
    );
  }

  if (openPrToolCall) {
    let branch: string | undefined;
    let targetBranch: string | undefined = "main";

    if (message && isAIMessageSDK(message)) {
      branch = message.additional_kwargs?.branch as string | undefined;
      targetBranch =
        (message.additional_kwargs?.targetBranch as string | undefined) ||
        "main";
    }

    const args = openPrToolCall.args as OpenPrToolArgs;
    const correspondingToolResult = toolResults.find(
      (tr) => tr && tr.tool_call_id === openPrToolCall.id,
    );

    const status = correspondingToolResult ? "done" : "generating";

    const content = correspondingToolResult
      ? getContentString(correspondingToolResult.content)
      : "";

    // Extract PR URL from the tool message content
    // Format: "Created pull request: https://github.com/owner/repo/pull/123"
    // or "Marked pull request as ready for review: https://github.com/owner/repo/pull/123"
    let prUrl: string | undefined = undefined;
    if (content) {
      if (content.includes("pull request: ")) {
        prUrl = content.split("pull request: ")[1].trim();
      } else if (
        content.includes("Marked pull request as ready for review: ")
      ) {
        prUrl = content
          .split("Marked pull request as ready for review: ")[1]
          .trim();
      }
    }

    // Extract PR number from URL if available
    let prNumber: number | undefined = undefined;
    if (prUrl) {
      const match = prUrl.match(/\/pull\/(\d+)/);
      if (match && match[1]) {
        prNumber = parseInt(match[1], 10);
      }
    }

    return (
      <div className="flex flex-col gap-4">
        <PullRequestOpened
          status={status}
          title={args.title}
          description={args.body}
          url={prUrl}
          prNumber={prNumber}
          branch={branch}
          targetBranch={targetBranch}
          isDraft={content.includes("Opened draft")}
        />
      </div>
    );
  }

  // If task completed review tool call is present, render the task review component
  if (markFinalReviewTaskCompletedToolCall) {
    const args =
      markFinalReviewTaskCompletedToolCall.args as MarkFinalReviewTaskCompletedToolArgs;
    const correspondingToolResult = toolResults.find(
      (tr) => tr && tr.tool_call_id === markFinalReviewTaskCompletedToolCall.id,
    );

    const status = correspondingToolResult ? "done" : "generating";

    return (
      <div className="flex flex-col gap-4">
        <MarkTaskCompleted
          status={status}
          review={args.review}
          reasoningText={contentString}
        />
      </div>
    );
  }

  // If task incomplete review tool call is present, render the task review component
  if (markFinalReviewTaskIncompleteToolCall) {
    const args =
      markFinalReviewTaskIncompleteToolCall.args as MarkFinalReviewTaskIncompleteToolArgs;
    const correspondingToolResult = toolResults.find(
      (tr) =>
        tr && tr.tool_call_id === markFinalReviewTaskIncompleteToolCall.id,
    );

    const status = correspondingToolResult ? "done" : "generating";

    return (
      <div className="flex flex-col gap-4">
        <MarkTaskIncomplete
          status={status}
          review={args.review}
          additionalActions={args.additional_actions}
          reasoningText={contentString}
        />
      </div>
    );
  }

  if (actionableToolCalls.length > 0) {
    const actionItems = actionableToolCalls.map((toolCall): ActionItemProps => {
      const correspondingToolResult = toolResults.find(
        (tr) => tr && tr.tool_call_id === toolCall.id,
      );

      const isShellTool = toolCall.name === shellTool.name;
      const isGrepTool = toolCall.name === grepTool.name;
      const isInstallDependenciesTool =
        toolCall.name === installDependenciesTool.name;
      const isTextEditorTool = toolCall.name === textEditorTool.name;
      const isViewTool = toolCall.name === viewTool.name;

      if (correspondingToolResult) {
        // If we have a tool result, map it to action props
        return mapToolMessageToActionStepProps(
          correspondingToolResult,
          threadMessages,
        );
      } else if (isGrepTool) {
        const args = toolCall.args as GrepToolArgs;
        return {
          actionType: "grep",
          status: "generating",
          query: args?.query || "",
          match_string: args?.match_string || false,
          case_sensitive: args?.case_sensitive || false,
          context_lines: args?.context_lines || 0,
          max_results: args?.max_results || 0,
          follow_symlinks: args?.follow_symlinks || false,
          exclude_files: args?.exclude_files || [],
          include_files: args?.include_files || [],
          file_types: args?.file_types || [],
          output: "",
        } as ActionItemProps;
      } else if (isInstallDependenciesTool) {
        const args = toolCall.args as InstallDependenciesToolArgs;
        return {
          actionType: "install_dependencies",
          status: "generating",
          command: args?.command || "",
          workdir: args?.workdir || "",
          output: "",
        } as ActionItemProps;
      } else if (toolCall.name === scratchpadTool.name) {
        const args = toolCall.args as ScratchpadToolArgs;
        return {
          actionType: "scratchpad",
          status: "generating",
          scratchpad: args?.scratchpad || [],
        } as ActionItemProps;
      } else if (toolCall.name === getURLContentTool.name) {
        const args = toolCall.args as GetURLContentToolArgs;
        return {
          actionType: "get_url_content",
          status: "generating",
          url: args?.url || "",
          output: "",
        } as ActionItemProps;
      } else if (toolCall.name === searchDocumentForTool.name) {
        const args = toolCall.args as SearchDocumentForToolArgs;
        return {
          actionType: "search_document_for",
          status: "generating",
          url: args?.url || "",
          query: args?.query || "",
          output: "",
        } as ActionItemProps;
      } else if (isTextEditorTool) {
        const args = toolCall.args as TextEditorToolArgs;
        return {
          actionType: "text_editor",
          status: "generating",
          command: args?.command || "view",
          path: args?.path || "",
          view_range: args?.view_range,
          old_str: args?.old_str,
          new_str: args?.new_str,
          file_text: args?.file_text,
          insert_line: args?.insert_line,
          output: "",
        } as ActionItemProps;
      } else if (isViewTool) {
        const args = toolCall.args as ViewToolArgs;
        return {
          actionType: "text_editor",
          status: "generating",
          command: args?.command || "view",
          path: args?.path || "",
          view_range: args?.view_range,
          output: "",
        } as ActionItemProps;
      } else {
        if (isMcpTool(toolCall.name)) {
          return {
            actionType: "mcp",
            status: "generating",
            toolName: toolCall.name,
            args: toolCall.args as Record<string, any>,
          } as ActionItemProps;
        } else if (isShellTool) {
          const args = toolCall.args as ShellToolArgs;
          return {
            actionType: "shell",
            status: "generating",
            command: args?.command || [],
            workdir: args?.workdir,
            timeout: args?.timeout,
          } as ActionItemProps;
        } else {
          // Must be apply_patch tool
          const patchArgs = toolCall.args as ApplyPatchToolArgs;
          return {
            actionType: "apply-patch",
            status: "generating",
            file_path: patchArgs?.file_path || "",
            diff: patchArgs?.diff || "",
          } as ActionItemProps;
        }
      }
    });

    return (
      <div className="flex flex-col gap-4">
        <ActionStep
          actions={actionItems.filter(
            (item): item is ActionItemProps => item !== undefined,
          )}
          reasoningText={contentString}
        />
      </div>
    );
  }

  if (message?.type === "tool" && idx > 0) {
    const isPreviousToolCall = messages.slice(0, idx).some((prevMessage) => {
      if (isAIMessageSDK(prevMessage) && prevMessage.tool_calls) {
        return prevMessage.tool_calls.some(
          (tc) => tc.id === (message as ToolMessage).tool_call_id,
        );
      }

      if (Array.isArray(prevMessage.content)) {
        const toolCalls = parseAnthropicStreamedToolCalls(
          prevMessage.content as MessageContentComplex[],
        );
        return toolCalls?.some(
          (tc) => tc.id === (message as ToolMessage).tool_call_id,
        );
      }

      return false;
    });

    if (isPreviousToolCall) {
      return null;
    }
  }

  const isLastMessage =
    threadMessages[threadMessages.length - 1].id === message?.id;
  const hasNoAIOrToolMessages = !threadMessages.find(
    (m) => m.type === "ai" || m.type === "tool",
  );
  const isToolResult = message?.type === "tool";

  if (isToolResult && hideToolCalls) {
    return null;
  }

  return (
    <div className="group mr-auto flex w-full items-start gap-2">
      <div className="flex w-full flex-col gap-2">
        {isToolResult ? (
          <span>
            <ToolResult message={message} />
            <Interrupt
              interruptValue={threadInterrupt?.value}
              isLastMessage={isLastMessage}
              hasNoAIOrToolMessages={hasNoAIOrToolMessages}
              forceRenderInterrupt={forceRenderInterrupt}
              thread={thread}
            />
          </span>
        ) : (
          <span>
            {contentString.length > 0 && (
              <div className="py-1">
                <MarkdownText>{contentString}</MarkdownText>
              </div>
            )}

            {!hideToolCalls && aiToolCalls.length > 0 && (
              <span>
                <ToolCalls toolCalls={aiToolCalls} />
              </span>
            )}

            {message && (
              <CustomComponent
                message={message}
                thread={thread}
              />
            )}
            <Interrupt
              interruptValue={threadInterrupt?.value}
              isLastMessage={isLastMessage}
              hasNoAIOrToolMessages={hasNoAIOrToolMessages}
              forceRenderInterrupt={forceRenderInterrupt}
              thread={thread}
            />
          </span>
        )}
      </div>
    </div>
  );
}

export function AssistantMessageLoading() {
  return (
    <div className="mr-auto flex items-start gap-2">
      <div className="bg-muted flex h-8 items-center gap-1 rounded-2xl px-4 py-2">
        <div className="bg-foreground/50 h-1.5 w-1.5 animate-[pulse_1.5s_ease-in-out_infinite] rounded-full"></div>
        <div className="bg-foreground/50 h-1.5 w-1.5 animate-[pulse_1.5s_ease-in-out_0.5s_infinite] rounded-full"></div>
        <div className="bg-foreground/50 h-1.5 w-1.5 animate-[pulse_1.5s_ease-in-out_1s_infinite] rounded-full"></div>
      </div>
    </div>
  );
}<|MERGE_RESOLUTION|>--- conflicted
+++ resolved
@@ -115,7 +115,6 @@
   typeof conversationHistorySummaryTool.schema
 >;
 
-<<<<<<< HEAD
 const textEditorTool = createTextEditorToolFields(
   {
     owner: "dummy",
@@ -123,14 +122,8 @@
   },
   {},
 );
-=======
 const requestHumanHelpTool = createRequestHumanHelpToolFields();
 type RequestHumanHelpToolArgs = z.infer<typeof requestHumanHelpTool.schema>;
-const textEditorTool = createTextEditorToolFields({
-  owner: "dummy",
-  repo: "dummy",
-});
->>>>>>> 9906dd4e
 type TextEditorToolArgs = z.infer<typeof textEditorTool.schema>;
 
 const viewTool = createViewToolFields(dummyRepo);
