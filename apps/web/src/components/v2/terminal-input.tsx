--- conflicted
+++ resolved
@@ -155,14 +155,8 @@
         <Button
           onClick={handleSend}
           disabled={disabled || !message.trim() || !selectedRepository}
-<<<<<<< HEAD
-          size="sm"
-          variant="brand"
-          className="w-8s mt-1 mr-1 h-8 self-start p-0 transition-all duration-200 disabled:opacity-50"
-=======
           size="icon"
           variant="brand"
->>>>>>> 9d7a74a9
         >
           {loading ? (
             <Loader2 className="size-4 animate-spin" />
