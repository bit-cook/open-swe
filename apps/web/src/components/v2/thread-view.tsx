--- conflicted
+++ resolved
@@ -126,15 +126,8 @@
             <div
               className={cn(
                 "size-2 flex-shrink-0 rounded-full",
-<<<<<<< HEAD
                 getStatusDotColor(realTimeStatus),
-=======
-                displayThread.status === "running"
-                  ? "bg-blue-500"
-                  : displayThread.status === "completed"
-                    ? "bg-green-500"
-                    : "bg-red-500",
->>>>>>> a1d9b88d
+
               )}
             ></div>
             <span className="text-muted-foreground max-w-[500px] truncate font-mono text-sm">
