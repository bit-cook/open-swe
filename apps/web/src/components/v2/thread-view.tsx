"use client";
import { v4 as uuidv4 } from "uuid";
<<<<<<< HEAD
import { useState, useEffect, useRef, useCallback } from "react";
=======
import { useState, useEffect, useRef } from "react";
>>>>>>> 9d7a74a9
import { Button } from "@/components/ui/button";
import { Card, CardContent } from "@/components/ui/card";
import { Textarea } from "@/components/ui/textarea";
import {
  ArrowLeft,
  GitBranch,
  Send,
  Terminal,
  Clock,
  User,
  Bot,
  Copy,
  CopyCheck,
  Loader2,
} from "lucide-react";
import { TooltipIconButton } from "@/components/ui/tooltip-icon-button";
import { getMessageContentString } from "@open-swe/shared/messages";
import { AnimatePresence, motion } from "framer-motion";
import { Tabs, TabsContent, TabsList, TabsTrigger } from "@/components/ui/tabs";
import { ThreadSwitcher } from "./thread-switcher";
import { ThreadDisplayInfo } from "./types";
import { useStream, UseStream } from "@langchain/langgraph-sdk/react";
import { ManagerGraphState } from "@open-swe/shared/open-swe/manager/types";
import { PlannerGraphState } from "@open-swe/shared/open-swe/planner/types";
import { GraphState } from "@open-swe/shared/open-swe/types";
import { ActionsRenderer } from "./actions-renderer";
import { ThemeToggle } from "../theme-toggle";
import { HumanMessage } from "@langchain/core/messages";
import { DO_NOT_RENDER_ID_PREFIX } from "@open-swe/shared/constants";
import { StickToBottom } from "use-stick-to-bottom";
import {
  StickyToBottomContent,
  ScrollToBottom,
} from "../../utils/scroll-utils";
<<<<<<< HEAD
import { cn } from "@/lib/utils";
=======
>>>>>>> 9d7a74a9

const PROGRAMMER_ASSISTANT_ID = process.env.NEXT_PUBLIC_PROGRAMMER_ASSISTANT_ID;
const PLANNER_ASSISTANT_ID = process.env.NEXT_PUBLIC_PLANNER_ASSISTANT_ID;

function MessageCopyButton({ content }: { content: string }) {
  const [copied, setCopied] = useState(false);

  const handleCopy = (e: React.MouseEvent<HTMLButtonElement, MouseEvent>) => {
    e.stopPropagation();
    navigator.clipboard.writeText(content);
    setCopied(true);
    setTimeout(() => setCopied(false), 2000);
  };

  return (
    <TooltipIconButton
      onClick={(e) => handleCopy(e)}
      variant="ghost"
      tooltip="Copy content"
      className="size-6 p-1"
    >
      <AnimatePresence
        mode="wait"
        initial={false}
      >
        {copied ? (
          <motion.div
            key="check"
            initial={{ opacity: 0, scale: 0.8 }}
            animate={{ opacity: 1, scale: 1 }}
            exit={{ opacity: 0, scale: 0.8 }}
            transition={{ duration: 0.15 }}
          >
            <CopyCheck className="h-3 w-3 text-green-500" />
          </motion.div>
        ) : (
          <motion.div
            key="copy"
            initial={{ opacity: 0, scale: 0.8 }}
            animate={{ opacity: 1, scale: 1 }}
            exit={{ opacity: 0, scale: 0.8 }}
            transition={{ duration: 0.15 }}
          >
            <Copy className="h-3 w-3" />
          </motion.div>
        )}
      </AnimatePresence>
    </TooltipIconButton>
  );
}

interface ThreadViewProps {
  stream: ReturnType<typeof useStream<ManagerGraphState>>;
  displayThread: ThreadDisplayInfo;
  allDisplayThreads: ThreadDisplayInfo[];
  onBackToHome: () => void;
}

export function ThreadView({
  stream,
  displayThread,
  allDisplayThreads,
  onBackToHome,
}: ThreadViewProps) {
  const [chatInput, setChatInput] = useState("");
  const [selectedTab, setSelectedTab] = useState<"planner" | "programmer">(
    "planner",
  );
  const plannerThreadId = stream.values?.plannerSession?.threadId;
  const plannerRunId = stream.values?.plannerSession?.runId;
  const [programmerSession, setProgrammerSession] =
    useState<ManagerGraphState["programmerSession"]>();
  const [plannerStream, setPlannerStream] =
    useState<UseStream<PlannerGraphState> | null>(null);
  const [programmerStream, setProgrammerStream] =
    useState<UseStream<GraphState> | null>(null);
  const [streamStopped, setStreamStopped] = useState(false);

  // Memoized callbacks to prevent infinite loops
  const handlePlannerStreamReady = useCallback(
    (stream: UseStream<PlannerGraphState>) => {
      setPlannerStream(stream);
    },
    [plannerThreadId],
  );

  const handleProgrammerStreamReady = useCallback(
    (stream: UseStream<GraphState>) => {
      setProgrammerStream(stream);
    },
    [programmerSession],
  );

  const prevMessageLength = useRef(0);
  useEffect(() => {
    if (
      stream.messages &&
      stream.messages.length !== prevMessageLength.current
    ) {
      prevMessageLength.current = stream.messages.length;
    }
  }, [stream.messages]);

  useEffect(() => {
    // Auto-scroll to bottom when tab switches (requirement fulfilled)
    // StickToBottom handles the actual scrolling via scrollToBottom()
  }, [selectedTab]);

  // Don't early return for empty messages - show loading/empty state instead
  // This prevents blank pages when navigating to existing threads

  const handleSendMessage = () => {
    if (chatInput.trim()) {
      const newHumanMessage = new HumanMessage({
        id: uuidv4(),
        content: chatInput,
      });
      stream.submit(
        {
          messages: [newHumanMessage],
        },
        {
          streamResumable: true,
          optimisticValues: (prev) => ({
            ...prev,
            messages: [...(prev.messages ?? []), newHumanMessage],
          }),
        },
      );
      setChatInput("");
    }
  };

  const filteredMessages = stream.messages.filter((message) => {
    return !message.id?.startsWith(DO_NOT_RENDER_ID_PREFIX);
  });

  return (
    <div className="bg-background flex h-screen flex-1 flex-col">
      {/* Header */}
      <div className="border-border bg-card absolute top-0 right-0 left-0 z-10 border-b px-4 py-2">
        <div className="flex items-center gap-3">
          <Button
            variant="ghost"
            size="sm"
            className="text-muted-foreground hover:bg-muted hover:text-foreground h-6 w-6 p-0"
            onClick={onBackToHome}
          >
            <ArrowLeft className="h-3 w-3" />
          </Button>
          <div className="flex min-w-0 flex-1 items-center gap-2">
            <div
              className={`size-2 flex-shrink-0 rounded-full ${
                displayThread.status === "running"
                  ? "bg-blue-500"
                  : displayThread.status === "completed"
                    ? "bg-green-500"
                    : "bg-red-500"
              }`}
            ></div>
            <span className="text-muted-foreground max-w-[500px] truncate font-mono text-sm">
              {displayThread.title}
            </span>
            {displayThread.repository && (
              <>
                <span className="text-muted-foreground text-xs">•</span>
                <GitBranch className="text-muted-foreground h-3 w-3" />
                <span className="text-muted-foreground truncate text-xs">
                  {displayThread.repository}
                </span>
              </>
            )}
          </div>
          <ThreadSwitcher
            currentThread={displayThread}
            allThreads={allDisplayThreads}
          />
          <ThemeToggle />
        </div>
      </div>

      {/* Main Content - Split Layout */}
      <div className="flex h-full w-full pt-12">
        {/* Left Side - Chat Interface */}
        <div className="border-border bg-muted/30 flex h-full w-1/3 flex-col border-r dark:bg-gray-950">
          {/* Chat Messages */}
          <div className="relative flex-1">
            <StickToBottom
              className="absolute inset-0"
              initial={false}
            >
              <StickyToBottomContent
                className="h-full overflow-y-auto"
                contentClassName="space-y-4 p-4"
                content={
                  <>
                    {filteredMessages.map((message) => (
                      <div
                        key={message.id}
                        className="group flex gap-3"
                      >
                        <div className="flex-shrink-0">
                          {message.type === "human" ? (
                            <div className="bg-muted flex h-6 w-6 items-center justify-center rounded-full dark:bg-gray-700">
                              <User className="text-muted-foreground h-3 w-3" />
                            </div>
                          ) : (
                            <div className="flex h-6 w-6 items-center justify-center rounded-full bg-blue-100 dark:bg-blue-900">
                              <Bot className="h-3 w-3 text-blue-700 dark:text-blue-400" />
                            </div>
                          )}
                        </div>
                        <div className="relative flex-1 space-y-1">
                          <div className="flex items-center gap-2">
                            <span className="text-muted-foreground text-xs font-medium">
                              {message.type === "human" ? "You" : "Agent"}
                            </span>
                          </div>
                          <div className="text-foreground text-sm leading-relaxed">
                            {getMessageContentString(message.content)}
                          </div>
                          <div className="absolute right-0 -bottom-5 opacity-0 transition-opacity group-hover:opacity-100">
                            <MessageCopyButton
                              content={getMessageContentString(message.content)}
                            />
                          </div>
                        </div>
                      </div>
                    ))}
                  </>
                }
                footer={
<<<<<<< HEAD
                  <div className="absolute right-4 bottom-4">
=======
                  <div className="absolute right-0 left-0 bottom-4 flex justify-center w-full">
>>>>>>> 9d7a74a9
                    <ScrollToBottom className="animate-in fade-in-0 zoom-in-95" />
                  </div>
                }
              />
            </StickToBottom>
          </div>

          {/* Chat Input - Fixed at bottom */}
          <div className="border-border bg-muted/30 border-t p-4 dark:bg-gray-950">
            <div className="flex gap-2">
              <Textarea
                value={chatInput}
                onChange={(e) => setChatInput(e.target.value)}
                placeholder="Type your message..."
                className="border-border bg-background text-foreground placeholder:text-muted-foreground min-h-[60px] flex-1 resize-none text-sm dark:bg-gray-900"
                onKeyDown={(e) => {
                  if (e.key === "Enter" && (e.metaKey || e.ctrlKey)) {
                    e.preventDefault();
                    handleSendMessage();
                  }
                }}
              />
              <Button
<<<<<<< HEAD
                onClick={
                  stream.isLoading ? () => stream.stop() : handleSendMessage
                }
                disabled={stream.isLoading ? false : !chatInput.trim()}
                size="sm"
                variant={stream.isLoading ? "destructive" : "brand"}
                className={cn(
                  "self-end transition-all duration-200 disabled:opacity-50",
                  stream.isLoading ? "h-12 px-4 py-2" : "h-10 w-10 p-0",
                )}
              >
                {stream.isLoading ? (
                  <>
                    <Loader2 className="mr-2 h-4 w-4 animate-spin" />
                    Cancel
                  </>
                ) : (
                  <Send className="h-4 w-4" />
                )}
=======
                onClick={handleSendMessage}
                disabled={!chatInput.trim()}
                size="icon"
                variant="brand"
              >
                <Send className="size-4" />
>>>>>>> 9d7a74a9
              </Button>
            </div>
            <div className="text-muted-foreground mt-2 text-xs">
              Press Cmd+Enter to send
            </div>
          </div>
        </div>

        {/* Right Side - Actions & Plan */}
        <div className="flex h-full flex-1 flex-col">
          <div className="relative flex-1">
            <StickToBottom
              className="absolute inset-0"
              initial={true}
            >
              <StickyToBottomContent
                className="h-full overflow-y-auto"
                contentClassName="space-y-4 p-4"
                content={
                  <Tabs
                    defaultValue="planner"
                    className="w-full"
                    value={selectedTab}
                    onValueChange={(value) =>
                      setSelectedTab(value as "planner" | "programmer")
                    }
                  >
<<<<<<< HEAD
                    <div className="flex items-center justify-between">
                      <TabsList className="bg-muted/70 dark:bg-gray-800">
                        <TabsTrigger value="planner">Planner</TabsTrigger>
                        <TabsTrigger value="programmer">Programmer</TabsTrigger>
                      </TabsList>

                      {/* Stream Stop Buttons */}
                      <div className="flex gap-2">
                        {selectedTab === "planner" &&
                          plannerThreadId &&
                          plannerRunId &&
                          plannerStream?.isLoading && (
                            <Button
                              onClick={async () => {
                                try {
                                  if (plannerThreadId && plannerRunId) {
                                    const apiUrl =
                                      process.env.NEXT_PUBLIC_API_URL ?? "";
                                    const response = await fetch(
                                      `${apiUrl}/threads/${plannerThreadId}/runs/${plannerRunId}/cancel`,
                                      {
                                        method: "POST",
                                        headers: {
                                          "Content-Type": "application/json",
                                        },
                                      },
                                    );

                                    if (response.ok) {
                                      setStreamStopped(true);
                                    }
                                  }
                                } catch (error) {
                                  // Handle expected cancellation errors gracefully
                                  if (
                                    error instanceof Error &&
                                    (error.name === "AbortError" ||
                                      error.message.includes("aborted") ||
                                      error.message.includes("cancelled"))
                                  ) {
                                    // Expected behavior when user cancels - no need to log
                                    return;
                                  }
                                  // Log unexpected errors only
                                  console.error(
                                    "Error cancelling planner run:",
                                    error,
                                  );
                                }
                              }}
                              size="sm"
                              variant={
                                streamStopped ? "secondary" : "destructive"
                              }
                              className="h-8 px-3 text-xs"
                              disabled={streamStopped}
                            >
                              {streamStopped ? (
                                "Stopped"
                              ) : (
                                <>
                                  <Loader2 className="mr-1 h-3 w-3 animate-spin" />
                                  Stop Planner
                                </>
                              )}
                            </Button>
                          )}

                        {selectedTab === "programmer" &&
                          programmerSession &&
                          programmerStream?.isLoading && (
                            <Button
                              onClick={async () => {
                                try {
                                  if (
                                    programmerSession?.threadId &&
                                    programmerSession?.runId
                                  ) {
                                    const apiUrl =
                                      process.env.NEXT_PUBLIC_API_URL ?? "";
                                    const response = await fetch(
                                      `${apiUrl}/threads/${programmerSession.threadId}/runs/${programmerSession.runId}/cancel`,
                                      {
                                        method: "POST",
                                        headers: {
                                          "Content-Type": "application/json",
                                        },
                                      },
                                    );

                                    if (response.ok) {
                                      setStreamStopped(true);
                                    }
                                  }
                                } catch (error) {
                                  // Handle expected cancellation errors gracefully
                                  if (
                                    error instanceof Error &&
                                    (error.name === "AbortError" ||
                                      error.message.includes("aborted") ||
                                      error.message.includes("cancelled"))
                                  ) {
                                    // Expected behavior when user cancels - no need to log
                                    return;
                                  }
                                  // Log unexpected errors only
                                  console.error(
                                    "Error cancelling programmer run:",
                                    error,
                                  );
                                }
                              }}
                              size="sm"
                              variant={
                                streamStopped ? "secondary" : "destructive"
                              }
                              className="h-8 px-3 text-xs"
                              disabled={streamStopped}
                            >
                              {streamStopped ? (
                                "Stopped"
                              ) : (
                                <>
                                  <Loader2 className="mr-1 h-3 w-3 animate-spin" />
                                  Stop Programmer
                                </>
                              )}
                            </Button>
                          )}
                      </div>
                    </div>
=======
                    <TabsList className="bg-muted/70 dark:bg-gray-800">
                      <TabsTrigger value="planner">Planner</TabsTrigger>
                      <TabsTrigger value="programmer">Programmer</TabsTrigger>
                    </TabsList>
>>>>>>> 9d7a74a9
                    <TabsContent value="planner">
                      <Card className="border-border bg-card px-0 py-4 dark:bg-gray-950">
                        <CardContent className="space-y-2 p-3 pt-0">
                          {plannerThreadId &&
                            plannerRunId &&
                            PLANNER_ASSISTANT_ID && (
                              <ActionsRenderer<PlannerGraphState>
                                graphId={PLANNER_ASSISTANT_ID}
                                threadId={plannerThreadId}
                                runId={plannerRunId}
                                setProgrammerSession={setProgrammerSession}
                                programmerSession={programmerSession}
                                setSelectedTab={setSelectedTab}
<<<<<<< HEAD
                                onStreamReady={handlePlannerStreamReady}
=======
>>>>>>> 9d7a74a9
                              />
                            )}
                          {!(
                            plannerThreadId &&
                            plannerRunId &&
                            PLANNER_ASSISTANT_ID
                          ) && (
                            <div className="flex items-center justify-center gap-2 py-8">
                              <Clock className="text-muted-foreground size-4" />
                              <span className="text-muted-foreground text-sm">
                                No planner session
                              </span>
                            </div>
                          )}
                        </CardContent>
                      </Card>
                    </TabsContent>
                    <TabsContent value="programmer">
                      <Card className="border-border bg-card px-0 py-4 dark:bg-gray-950">
                        <CardContent className="space-y-2 p-3 pt-0">
                          {programmerSession && PROGRAMMER_ASSISTANT_ID && (
                            <ActionsRenderer<GraphState>
                              graphId={PROGRAMMER_ASSISTANT_ID}
                              threadId={programmerSession.threadId}
                              runId={programmerSession.runId}
<<<<<<< HEAD
                              onStreamReady={handleProgrammerStreamReady}
=======
>>>>>>> 9d7a74a9
                            />
                          )}
                          {!programmerSession && (
                            <div className="flex items-center justify-center gap-2 py-8">
                              <Terminal className="text-muted-foreground size-4" />
                              <span className="text-muted-foreground text-sm">
                                No programmer session
                              </span>
                            </div>
                          )}
                        </CardContent>
                      </Card>
                    </TabsContent>
                  </Tabs>
                }
                footer={
<<<<<<< HEAD
                  <div className="absolute right-4 bottom-4">
=======
                  <div className="absolute right-0 left-0 bottom-4 flex justify-center w-full">
>>>>>>> 9d7a74a9
                    <ScrollToBottom className="animate-in fade-in-0 zoom-in-95" />
                  </div>
                }
              />
            </StickToBottom>
          </div>
        </div>
      </div>
    </div>
  );
}<|MERGE_RESOLUTION|>--- conflicted
+++ resolved
@@ -1,10 +1,6 @@
 "use client";
 import { v4 as uuidv4 } from "uuid";
-<<<<<<< HEAD
 import { useState, useEffect, useRef, useCallback } from "react";
-=======
-import { useState, useEffect, useRef } from "react";
->>>>>>> 9d7a74a9
 import { Button } from "@/components/ui/button";
 import { Card, CardContent } from "@/components/ui/card";
 import { Textarea } from "@/components/ui/textarea";
@@ -39,10 +35,8 @@
   StickyToBottomContent,
   ScrollToBottom,
 } from "../../utils/scroll-utils";
-<<<<<<< HEAD
 import { cn } from "@/lib/utils";
-=======
->>>>>>> 9d7a74a9
+
 
 const PROGRAMMER_ASSISTANT_ID = process.env.NEXT_PUBLIC_PROGRAMMER_ASSISTANT_ID;
 const PLANNER_ASSISTANT_ID = process.env.NEXT_PUBLIC_PLANNER_ASSISTANT_ID;
@@ -275,11 +269,8 @@
                   </>
                 }
                 footer={
-<<<<<<< HEAD
-                  <div className="absolute right-4 bottom-4">
-=======
+
                   <div className="absolute right-0 left-0 bottom-4 flex justify-center w-full">
->>>>>>> 9d7a74a9
                     <ScrollToBottom className="animate-in fade-in-0 zoom-in-95" />
                   </div>
                 }
@@ -303,7 +294,6 @@
                 }}
               />
               <Button
-<<<<<<< HEAD
                 onClick={
                   stream.isLoading ? () => stream.stop() : handleSendMessage
                 }
@@ -323,14 +313,7 @@
                 ) : (
                   <Send className="h-4 w-4" />
                 )}
-=======
-                onClick={handleSendMessage}
-                disabled={!chatInput.trim()}
-                size="icon"
-                variant="brand"
-              >
-                <Send className="size-4" />
->>>>>>> 9d7a74a9
+
               </Button>
             </div>
             <div className="text-muted-foreground mt-2 text-xs">
@@ -358,7 +341,6 @@
                       setSelectedTab(value as "planner" | "programmer")
                     }
                   >
-<<<<<<< HEAD
                     <div className="flex items-center justify-between">
                       <TabsList className="bg-muted/70 dark:bg-gray-800">
                         <TabsTrigger value="planner">Planner</TabsTrigger>
@@ -490,12 +472,6 @@
                           )}
                       </div>
                     </div>
-=======
-                    <TabsList className="bg-muted/70 dark:bg-gray-800">
-                      <TabsTrigger value="planner">Planner</TabsTrigger>
-                      <TabsTrigger value="programmer">Programmer</TabsTrigger>
-                    </TabsList>
->>>>>>> 9d7a74a9
                     <TabsContent value="planner">
                       <Card className="border-border bg-card px-0 py-4 dark:bg-gray-950">
                         <CardContent className="space-y-2 p-3 pt-0">
@@ -509,10 +485,8 @@
                                 setProgrammerSession={setProgrammerSession}
                                 programmerSession={programmerSession}
                                 setSelectedTab={setSelectedTab}
-<<<<<<< HEAD
                                 onStreamReady={handlePlannerStreamReady}
-=======
->>>>>>> 9d7a74a9
+
                               />
                             )}
                           {!(
@@ -538,10 +512,8 @@
                               graphId={PROGRAMMER_ASSISTANT_ID}
                               threadId={programmerSession.threadId}
                               runId={programmerSession.runId}
-<<<<<<< HEAD
                               onStreamReady={handleProgrammerStreamReady}
-=======
->>>>>>> 9d7a74a9
+
                             />
                           )}
                           {!programmerSession && (
@@ -558,11 +530,7 @@
                   </Tabs>
                 }
                 footer={
-<<<<<<< HEAD
-                  <div className="absolute right-4 bottom-4">
-=======
                   <div className="absolute right-0 left-0 bottom-4 flex justify-center w-full">
->>>>>>> 9d7a74a9
                     <ScrollToBottom className="animate-in fade-in-0 zoom-in-95" />
                   </div>
                 }
