--- conflicted
+++ resolved
@@ -14,11 +14,8 @@
 import { Badge } from "../ui/badge";
 import { Button } from "../ui/button";
 import { Skeleton } from "../ui/skeleton";
-<<<<<<< HEAD
 import { ThreadMetadata } from "./types";
 import { ThreadUIStatus } from "@/lib/schemas/thread-status";
-=======
->>>>>>> a1d9b88d
 import { cn } from "@/lib/utils";
 
 interface ThreadCardProps {
@@ -109,16 +106,13 @@
           </div>
           <Badge
             variant="secondary"
-<<<<<<< HEAD
             className={cn(
               "text-xs",
               isStatusLoading
                 ? "bg-gray-200 text-gray-600 dark:bg-gray-800 dark:text-gray-400"
                 : getStatusColor(displayStatus),
             )}
-=======
-            className={cn(getStatusColor(thread.status), "text-xs")}
->>>>>>> a1d9b88d
+
           >
             <div className="flex items-center gap-1">
               {isStatusLoading ? (
