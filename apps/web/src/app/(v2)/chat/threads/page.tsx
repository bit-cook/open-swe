--- conflicted
+++ resolved
@@ -12,10 +12,7 @@
 import { GraphState } from "@open-swe/shared/open-swe/types";
 import { ThreadCard, ThreadCardLoading } from "@/components/v2/thread-card";
 import { ThemeToggle } from "@/components/theme-toggle";
-<<<<<<< HEAD
-=======
 import { InstallationSelector } from "@/components/github/installation-selector";
->>>>>>> f54e6905
 import { GitHubAppProvider } from "@/providers/GitHubApp";
 import { MANAGER_GRAPH_ID } from "@open-swe/shared/constants";
 
@@ -91,7 +88,7 @@
                 </span>
               </div>
               <div className="flex items-center gap-2">
-<<<<<<< HEAD
+                <InstallationSelector />
                 <ThemeToggle />
               </div>
             </div>
@@ -150,84 +147,10 @@
           </div>
         </div>
 
-=======
-                <InstallationSelector />
-                <ThemeToggle />
-              </div>
-            </div>
-          </div>
-        </div>
-
-        {/* Search and Filters */}
-        <div className="border-border bg-muted/50 border-b px-4 py-3 dark:bg-gray-950">
-          <div className="flex items-center gap-3">
-            <div className="relative max-w-md flex-1">
-              <Search className="text-muted-foreground absolute top-1/2 left-3 h-4 w-4 -translate-y-1/2 transform" />
-              <Input
-                placeholder="Search threads..."
-                value={searchQuery}
-                onChange={(e) => setSearchQuery(e.target.value)}
-                className="border-border bg-background text-foreground placeholder:text-muted-foreground pl-10 dark:bg-gray-900"
-              />
-            </div>
-            <div className="flex items-center gap-1">
-              <Filter className="text-muted-foreground h-4 w-4" />
-              <span className="text-muted-foreground mr-2 text-xs">
-                Filter:
-              </span>
-              {(
-                [
-                  "all",
-                  "running",
-                  "completed",
-                  "failed",
-                  "pending",
-                ] as FilterStatus[]
-              ).map((status) => (
-                <Button
-                  key={status}
-                  variant={statusFilter === status ? "secondary" : "ghost"}
-                  size="sm"
-                  className={`h-7 text-xs ${
-                    statusFilter === status
-                      ? "bg-muted text-foreground dark:bg-gray-700"
-                      : "text-muted-foreground hover:bg-muted hover:text-foreground"
-                  }`}
-                  onClick={() => setStatusFilter(status)}
-                >
-                  {status === "all"
-                    ? "All"
-                    : status.charAt(0).toUpperCase() + status.slice(1)}
-                  <Badge
-                    variant="secondary"
-                    className="bg-muted/70 text-muted-foreground ml-1 text-xs dark:bg-gray-800"
-                  >
-                    {statusCounts[status]}
-                  </Badge>
-                </Button>
-              ))}
-            </div>
-          </div>
-        </div>
-
->>>>>>> f54e6905
         {/* Content */}
         <div className="flex-1 overflow-auto">
           <div className="mx-auto max-w-6xl p-4">
             {statusFilter === "all" ? (
-<<<<<<< HEAD
-              // Show all threads in a single grid when "all" is selected
-              <div className="grid gap-3 md:grid-cols-2 lg:grid-cols-3">
-                {filteredThreads.map((thread) => (
-                  <ThreadCard
-                    key={thread.id}
-                    thread={thread}
-                  />
-                ))}
-              </div>
-            ) : (
-              // Show filtered threads - individual ThreadCard components will handle real-time status
-=======
               // Show grouped view when "all" is selected
               <div className="space-y-6">
                 {Object.entries(groupedThreads).map(([status, threads]) => {
@@ -259,7 +182,6 @@
               </div>
             ) : (
               // Show flat list when specific status is selected
->>>>>>> f54e6905
               <div className="grid gap-3 md:grid-cols-2 lg:grid-cols-3">
                 {filteredThreads.map((thread) => (
                   <ThreadCard
