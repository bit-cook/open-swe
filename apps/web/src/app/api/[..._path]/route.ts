import { initApiPassthrough } from "langgraph-nextjs-api-passthrough";
import {
  GITHUB_TOKEN_COOKIE,
  GITHUB_INSTALLATION_ID_COOKIE,
  GITHUB_INSTALLATION_TOKEN_COOKIE,
  GITHUB_INSTALLATION_NAME,
} from "@open-swe/shared/constants";
<<<<<<< HEAD
import { encryptGitHubToken } from "@open-swe/shared/crypto";
import { NextRequest } from "next/server";
import { getInstallationToken } from "@/utils/github";
import { App } from "@octokit/app";
import { validate } from "uuid";

function getGitHubAccessTokenOrThrow(
  req: NextRequest,
  encryptionKey: string,
): string {
  const token = req.cookies.get(GITHUB_TOKEN_COOKIE)?.value ?? "";

  if (!token) {
    throw new Error(
      "No GitHub access token found. User must authenticate first.",
    );
  }

  return encryptGitHubToken(token, encryptionKey);
}

async function getGitHubInstallationTokenOrThrow(
  installationIdCookie: string,
  encryptionKey: string,
): Promise<string> {
  const appId = process.env.GITHUB_APP_ID;
  const privateAppKey = process.env.GITHUB_APP_PRIVATE_KEY;

  if (!appId || !privateAppKey) {
    throw new Error("GitHub App ID or Private App Key is not configured.");
  }

  const token = await getInstallationToken(
    installationIdCookie,
    appId,
    privateAppKey,
  );
  return encryptGitHubToken(token, encryptionKey);
}

async function getInstallationName(installationId: string) {
  if (!process.env.GITHUB_APP_ID || !process.env.GITHUB_APP_PRIVATE_KEY) {
    throw new Error("GitHub App ID or Private App Key is not configured.");
  }
  const app = new App({
    appId: process.env.GITHUB_APP_ID,
    privateKey: process.env.GITHUB_APP_PRIVATE_KEY,
  });

  // Get installation details
  const { data } = await app.octokit.request(
    "GET /app/installations/{installation_id}",
    {
      installation_id: Number(installationId),
    },
  );

  const installationName =
    data.account && "name" in data.account
      ? data.account.name
      : data.account?.login;

  return installationName ?? "";
}

const isNewRunRequest = (reqUrlStr: string, reqMethod: string) => {
  try {
    const reqPathnameParts = new URL(reqUrlStr).pathname.split("/");
    const isCreateNewRunReq =
      reqPathnameParts?.[1] === "api" &&
      reqPathnameParts?.[2] === "threads" &&
      validate(reqPathnameParts?.[3]) &&
      reqPathnameParts?.[4] === "runs" &&
      reqMethod.toLowerCase() === "post";
    const isStreamRunReq =
      reqPathnameParts?.[1] === "api" &&
      reqPathnameParts?.[2] === "threads" &&
      validate(reqPathnameParts?.[3]) &&
      reqPathnameParts?.[4] === "runs" &&
      validate(reqPathnameParts?.[5]) &&
      reqPathnameParts?.[6]?.startsWith("stream") &&
      reqMethod.toLowerCase() === "get";
    return isCreateNewRunReq || isStreamRunReq;
  } catch {
    return false;
  }
};

const isGetStateRequest = (reqUrlStr: string, reqMethod: string) => {
  try {
    const reqPathnameParts = new URL(reqUrlStr).pathname.split("/");
    const isGetStateReq =
      reqPathnameParts?.[1] === "api" &&
      reqPathnameParts?.[2] === "threads" &&
      validate(reqPathnameParts?.[3]) &&
      reqPathnameParts?.[4] === "state" &&
      reqMethod.toLowerCase() === "get";
    return isGetStateReq;
  } catch {
    return false;
  }
};

const isSearchThreadsRequest = (reqUrlStr: string, reqMethod: string) => {
  try {
    const reqPathnameParts = new URL(reqUrlStr).pathname.split("/");
    const isGetStateReq =
      reqPathnameParts?.[1] === "api" &&
      reqPathnameParts?.[2] === "threads" &&
      reqPathnameParts?.[3] === "search" &&
      reqMethod.toLowerCase() === "post";
    return isGetStateReq;
  } catch {
    return false;
  }
};

async function getInstallationNameFromReq(
  req: Request,
  installationId: string,
): Promise<string> {
  try {
    const requestJson = await req.json();
    const installationName = requestJson?.input?.targetRepository?.owner;
    if (installationName) {
      return installationName;
    }
  } catch {
    // no-op
  }

  try {
    if (
      isNewRunRequest(req.url, req.method) ||
      isGetStateRequest(req.url, req.method) ||
      isSearchThreadsRequest(req.url, req.method)
    ) {
      return await getInstallationName(installationId);
    }

    // For all other requests (like GET /threads/{id}), also get installation name
    // This ensures the GitHub installation name header is always present
    return await getInstallationName(installationId);
  } catch {
    return "";
  }
}
=======
import {
  getGitHubInstallationTokenOrThrow,
  getInstallationNameFromReq,
  getGitHubAccessTokenOrThrow,
} from "./utils";
>>>>>>> abc98440

// This file acts as a proxy for requests to your LangGraph server.
// Read the [Going to Production](https://github.com/langchain-ai/agent-chat-ui?tab=readme-ov-file#going-to-production) section for more information.

export const { GET, POST, PUT, PATCH, DELETE, OPTIONS, runtime } =
  initApiPassthrough({
    apiUrl: process.env.LANGGRAPH_API_URL ?? "http://localhost:2024",
    runtime: "edge", // default
    disableWarningLog: true,
    headers: async (req) => {
      const encryptionKey = process.env.SECRETS_ENCRYPTION_KEY;
      if (!encryptionKey) {
        throw new Error(
          "SECRETS_ENCRYPTION_KEY environment variable is required",
        );
      }
      const installationIdCookie = req.cookies.get(
        GITHUB_INSTALLATION_ID_COOKIE,
      )?.value;

      if (!installationIdCookie) {
        throw new Error(
          "No GitHub installation ID found. GitHub App must be installed first.",
        );
      }
      const [installationToken, installationName] = await Promise.all([
        getGitHubInstallationTokenOrThrow(installationIdCookie, encryptionKey),
        getInstallationNameFromReq(req.clone(), installationIdCookie),
      ]);

      return {
        [GITHUB_TOKEN_COOKIE]: getGitHubAccessTokenOrThrow(req, encryptionKey),
        [GITHUB_INSTALLATION_TOKEN_COOKIE]: installationToken,
        [GITHUB_INSTALLATION_NAME]: installationName,
      };
    },
  });<|MERGE_RESOLUTION|>--- conflicted
+++ resolved
@@ -5,161 +5,11 @@
   GITHUB_INSTALLATION_TOKEN_COOKIE,
   GITHUB_INSTALLATION_NAME,
 } from "@open-swe/shared/constants";
-<<<<<<< HEAD
-import { encryptGitHubToken } from "@open-swe/shared/crypto";
-import { NextRequest } from "next/server";
-import { getInstallationToken } from "@/utils/github";
-import { App } from "@octokit/app";
-import { validate } from "uuid";
-
-function getGitHubAccessTokenOrThrow(
-  req: NextRequest,
-  encryptionKey: string,
-): string {
-  const token = req.cookies.get(GITHUB_TOKEN_COOKIE)?.value ?? "";
-
-  if (!token) {
-    throw new Error(
-      "No GitHub access token found. User must authenticate first.",
-    );
-  }
-
-  return encryptGitHubToken(token, encryptionKey);
-}
-
-async function getGitHubInstallationTokenOrThrow(
-  installationIdCookie: string,
-  encryptionKey: string,
-): Promise<string> {
-  const appId = process.env.GITHUB_APP_ID;
-  const privateAppKey = process.env.GITHUB_APP_PRIVATE_KEY;
-
-  if (!appId || !privateAppKey) {
-    throw new Error("GitHub App ID or Private App Key is not configured.");
-  }
-
-  const token = await getInstallationToken(
-    installationIdCookie,
-    appId,
-    privateAppKey,
-  );
-  return encryptGitHubToken(token, encryptionKey);
-}
-
-async function getInstallationName(installationId: string) {
-  if (!process.env.GITHUB_APP_ID || !process.env.GITHUB_APP_PRIVATE_KEY) {
-    throw new Error("GitHub App ID or Private App Key is not configured.");
-  }
-  const app = new App({
-    appId: process.env.GITHUB_APP_ID,
-    privateKey: process.env.GITHUB_APP_PRIVATE_KEY,
-  });
-
-  // Get installation details
-  const { data } = await app.octokit.request(
-    "GET /app/installations/{installation_id}",
-    {
-      installation_id: Number(installationId),
-    },
-  );
-
-  const installationName =
-    data.account && "name" in data.account
-      ? data.account.name
-      : data.account?.login;
-
-  return installationName ?? "";
-}
-
-const isNewRunRequest = (reqUrlStr: string, reqMethod: string) => {
-  try {
-    const reqPathnameParts = new URL(reqUrlStr).pathname.split("/");
-    const isCreateNewRunReq =
-      reqPathnameParts?.[1] === "api" &&
-      reqPathnameParts?.[2] === "threads" &&
-      validate(reqPathnameParts?.[3]) &&
-      reqPathnameParts?.[4] === "runs" &&
-      reqMethod.toLowerCase() === "post";
-    const isStreamRunReq =
-      reqPathnameParts?.[1] === "api" &&
-      reqPathnameParts?.[2] === "threads" &&
-      validate(reqPathnameParts?.[3]) &&
-      reqPathnameParts?.[4] === "runs" &&
-      validate(reqPathnameParts?.[5]) &&
-      reqPathnameParts?.[6]?.startsWith("stream") &&
-      reqMethod.toLowerCase() === "get";
-    return isCreateNewRunReq || isStreamRunReq;
-  } catch {
-    return false;
-  }
-};
-
-const isGetStateRequest = (reqUrlStr: string, reqMethod: string) => {
-  try {
-    const reqPathnameParts = new URL(reqUrlStr).pathname.split("/");
-    const isGetStateReq =
-      reqPathnameParts?.[1] === "api" &&
-      reqPathnameParts?.[2] === "threads" &&
-      validate(reqPathnameParts?.[3]) &&
-      reqPathnameParts?.[4] === "state" &&
-      reqMethod.toLowerCase() === "get";
-    return isGetStateReq;
-  } catch {
-    return false;
-  }
-};
-
-const isSearchThreadsRequest = (reqUrlStr: string, reqMethod: string) => {
-  try {
-    const reqPathnameParts = new URL(reqUrlStr).pathname.split("/");
-    const isGetStateReq =
-      reqPathnameParts?.[1] === "api" &&
-      reqPathnameParts?.[2] === "threads" &&
-      reqPathnameParts?.[3] === "search" &&
-      reqMethod.toLowerCase() === "post";
-    return isGetStateReq;
-  } catch {
-    return false;
-  }
-};
-
-async function getInstallationNameFromReq(
-  req: Request,
-  installationId: string,
-): Promise<string> {
-  try {
-    const requestJson = await req.json();
-    const installationName = requestJson?.input?.targetRepository?.owner;
-    if (installationName) {
-      return installationName;
-    }
-  } catch {
-    // no-op
-  }
-
-  try {
-    if (
-      isNewRunRequest(req.url, req.method) ||
-      isGetStateRequest(req.url, req.method) ||
-      isSearchThreadsRequest(req.url, req.method)
-    ) {
-      return await getInstallationName(installationId);
-    }
-
-    // For all other requests (like GET /threads/{id}), also get installation name
-    // This ensures the GitHub installation name header is always present
-    return await getInstallationName(installationId);
-  } catch {
-    return "";
-  }
-}
-=======
 import {
   getGitHubInstallationTokenOrThrow,
   getInstallationNameFromReq,
   getGitHubAccessTokenOrThrow,
 } from "./utils";
->>>>>>> abc98440
 
 // This file acts as a proxy for requests to your LangGraph server.
 // Read the [Going to Production](https://github.com/langchain-ai/agent-chat-ui?tab=readme-ov-file#going-to-production) section for more information.
