--- conflicted
+++ resolved
@@ -204,11 +204,7 @@
       config,
       ifNotExists: "create",
       streamResumable: true,
-<<<<<<< HEAD
-      streamMode: ["values", "updates", "messages-tuple", "custom"],
-=======
       streamMode: OPEN_SWE_STREAM_MODE as StreamMode[],
->>>>>>> ac69e6bc
     });
 
     logger.info("Created new run from GitHub issue.", {
