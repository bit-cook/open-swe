import { tool } from "@langchain/core/tools";
import { GraphState, GraphConfig } from "@open-swe/shared/open-swe/types";
import { getSandboxErrorFields } from "../utils/sandbox-error-fields.js";
import { createLogger, LogLevel } from "../utils/logger.js";
import { TIMEOUT_SEC } from "@open-swe/shared/constants";
import { getRepoAbsolutePath } from "@open-swe/shared/git";
import { getSandboxSessionOrThrow } from "./utils/get-sandbox-id.js";
<<<<<<< HEAD
import { isLocalMode, getLocalWorkingDirectory } from "../utils/local-mode.js";
import { getLocalShellExecutor } from "../utils/local-shell-executor.js";
=======
import {
  isLocalMode,
  getLocalWorkingDirectory,
} from "@open-swe/shared/open-swe/local-mode";
import { createShellExecutor } from "../utils/shell-executor.js";
>>>>>>> 51e59d1f
import {
  createGrepToolFields,
  formatGrepCommand,
} from "@open-swe/shared/open-swe/tools";
<<<<<<< HEAD
=======
import { Sandbox } from "@daytonaio/sdk";
>>>>>>> 51e59d1f

const logger = createLogger(LogLevel.INFO, "GrepTool");

export function createGrepTool(
  state: Pick<GraphState, "sandboxSessionId" | "targetRepository">,
  config: GraphConfig,
) {
  const grepTool = tool(
    async (input): Promise<{ result: string; status: "success" | "error" }> => {
      try {
        const command = formatGrepCommand(input as any);

<<<<<<< HEAD
        let repoRoot;
=======
        let repoRoot: string;
>>>>>>> 51e59d1f
        if (isLocalMode(config)) {
          // In local mode, use the local working directory
          repoRoot = getLocalWorkingDirectory();
        } else {
          // In sandbox mode, use the sandbox path
          repoRoot = getRepoAbsolutePath(state.targetRepository);
        }

        logger.info("Running grep search command", {
          command: command.join(" "),
          repoRoot,
        });

<<<<<<< HEAD
        let response;

        if (isLocalMode(config)) {
          // Local mode: use LocalShellExecutor
          const executor = getLocalShellExecutor(getLocalWorkingDirectory());

          response = await executor.executeCommand(
            command.join(" "),
            repoRoot,
            DEFAULT_ENV,
            TIMEOUT_SEC,
            true, // localMode
          );
        } else {
          // Sandbox mode: use existing sandbox logic
          const sandbox = await getSandboxSessionOrThrow(input);
          response = await sandbox.process.executeCommand(
            command.join(" "),
            repoRoot,
            DEFAULT_ENV,
            TIMEOUT_SEC,
          );
        }
=======
        // Get sandbox if needed for sandbox mode
        let sandbox: Sandbox | undefined;
        if (!isLocalMode(config)) {
          sandbox = await getSandboxSessionOrThrow(input);
        }

        const executor = createShellExecutor(config);
        const response = await executor.executeCommand({
          command,
          workdir: repoRoot,
          timeout: TIMEOUT_SEC,
          sandbox,
        });
>>>>>>> 51e59d1f

        let successResult = response.result;

        if (
          response.exitCode === 1 ||
          (response.exitCode === 127 && response.result.startsWith("sh: 1: "))
        ) {
          const errorResult = response.result ?? response.artifacts?.stdout;
          successResult = `Exit code 1. No results found.\n\n${errorResult}`;
        } else if (response.exitCode > 1) {
          const errorResult = response.result ?? response.artifacts?.stdout;
          throw new Error(
            `Failed to run grep search command. Exit code: ${response.exitCode}\nError: ${errorResult}`,
          );
        }

        return {
          result: successResult,
          status: "success",
        };
<<<<<<< HEAD
      } catch (e) {
        if (isLocalMode(config)) {
          // Local mode error handling
          throw e;
        } else {
          // Sandbox mode error handling
          const errorFields = getSandboxErrorFields(e);
          if (errorFields) {
            const errorResult =
              errorFields.result ?? errorFields.artifacts?.stdout;
            throw new Error(
              `Failed to run search command. Exit code: ${errorFields.exitCode}\nError: ${errorResult}`,
            );
          }

          throw e;
        }
=======
      } catch (error: any) {
        const errorFields = getSandboxErrorFields(error);
        if (errorFields) {
          return {
            result: `Error: ${errorFields.result ?? errorFields.artifacts?.stdout}`,
            status: "error",
          };
        }

        return {
          result: `Error: ${error.message || String(error)}`,
          status: "error",
        };
>>>>>>> 51e59d1f
      }
    },
    createGrepToolFields(state.targetRepository),
  );

  return grepTool;
}<|MERGE_RESOLUTION|>--- conflicted
+++ resolved
@@ -5,24 +5,16 @@
 import { TIMEOUT_SEC } from "@open-swe/shared/constants";
 import { getRepoAbsolutePath } from "@open-swe/shared/git";
 import { getSandboxSessionOrThrow } from "./utils/get-sandbox-id.js";
-<<<<<<< HEAD
-import { isLocalMode, getLocalWorkingDirectory } from "../utils/local-mode.js";
-import { getLocalShellExecutor } from "../utils/local-shell-executor.js";
-=======
 import {
   isLocalMode,
   getLocalWorkingDirectory,
 } from "@open-swe/shared/open-swe/local-mode";
 import { createShellExecutor } from "../utils/shell-executor.js";
->>>>>>> 51e59d1f
 import {
   createGrepToolFields,
   formatGrepCommand,
 } from "@open-swe/shared/open-swe/tools";
-<<<<<<< HEAD
-=======
 import { Sandbox } from "@daytonaio/sdk";
->>>>>>> 51e59d1f
 
 const logger = createLogger(LogLevel.INFO, "GrepTool");
 
@@ -35,11 +27,7 @@
       try {
         const command = formatGrepCommand(input as any);
 
-<<<<<<< HEAD
-        let repoRoot;
-=======
         let repoRoot: string;
->>>>>>> 51e59d1f
         if (isLocalMode(config)) {
           // In local mode, use the local working directory
           repoRoot = getLocalWorkingDirectory();
@@ -53,31 +41,6 @@
           repoRoot,
         });
 
-<<<<<<< HEAD
-        let response;
-
-        if (isLocalMode(config)) {
-          // Local mode: use LocalShellExecutor
-          const executor = getLocalShellExecutor(getLocalWorkingDirectory());
-
-          response = await executor.executeCommand(
-            command.join(" "),
-            repoRoot,
-            DEFAULT_ENV,
-            TIMEOUT_SEC,
-            true, // localMode
-          );
-        } else {
-          // Sandbox mode: use existing sandbox logic
-          const sandbox = await getSandboxSessionOrThrow(input);
-          response = await sandbox.process.executeCommand(
-            command.join(" "),
-            repoRoot,
-            DEFAULT_ENV,
-            TIMEOUT_SEC,
-          );
-        }
-=======
         // Get sandbox if needed for sandbox mode
         let sandbox: Sandbox | undefined;
         if (!isLocalMode(config)) {
@@ -91,7 +54,6 @@
           timeout: TIMEOUT_SEC,
           sandbox,
         });
->>>>>>> 51e59d1f
 
         let successResult = response.result;
 
@@ -112,25 +74,6 @@
           result: successResult,
           status: "success",
         };
-<<<<<<< HEAD
-      } catch (e) {
-        if (isLocalMode(config)) {
-          // Local mode error handling
-          throw e;
-        } else {
-          // Sandbox mode error handling
-          const errorFields = getSandboxErrorFields(e);
-          if (errorFields) {
-            const errorResult =
-              errorFields.result ?? errorFields.artifacts?.stdout;
-            throw new Error(
-              `Failed to run search command. Exit code: ${errorFields.exitCode}\nError: ${errorResult}`,
-            );
-          }
-
-          throw e;
-        }
-=======
       } catch (error: any) {
         const errorFields = getSandboxErrorFields(error);
         if (errorFields) {
@@ -144,7 +87,6 @@
           result: `Error: ${error.message || String(error)}`,
           status: "error",
         };
->>>>>>> 51e59d1f
       }
     },
     createGrepToolFields(state.targetRepository),
