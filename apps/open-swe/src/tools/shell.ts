--- conflicted
+++ resolved
@@ -4,19 +4,9 @@
 import { TIMEOUT_SEC } from "@open-swe/shared/constants";
 import { createShellToolFields } from "@open-swe/shared/open-swe/tools";
 import { getSandboxSessionOrThrow } from "./utils/get-sandbox-id.js";
-<<<<<<< HEAD
-import { isLocalMode, getLocalWorkingDirectory } from "../utils/local-mode.js";
-import { getLocalShellExecutor } from "../utils/local-shell-executor.js";
-
-const DEFAULT_ENV = {
-  // Prevents corepack from showing a y/n download prompt which causes the command to hang
-  COREPACK_ENABLE_DOWNLOAD_PROMPT: "0",
-};
-=======
 import { createShellExecutor } from "../utils/shell-executor.js";
 import { isLocalMode } from "@open-swe/shared/open-swe/local-mode";
 import { Sandbox } from "@daytonaio/sdk";
->>>>>>> 51e59d1f
 
 export function createShellTool(
   state: Pick<GraphState, "sandboxSessionId" | "targetRepository">,
@@ -27,17 +17,6 @@
       try {
         const { command, workdir, timeout } = input;
 
-<<<<<<< HEAD
-        if (isLocalMode(config)) {
-          // Local mode: use LocalShellExecutor with local working directory
-          const executor = getLocalShellExecutor(getLocalWorkingDirectory());
-          const response = await executor.executeCommand(
-            command.join(" "),
-            getLocalWorkingDirectory(), // Always use local working directory in local mode
-            DEFAULT_ENV,
-            timeout ?? TIMEOUT_SEC,
-            true, // localMode
-=======
         // Get sandbox if needed for sandbox mode
         let sandbox: Sandbox | undefined;
         if (!isLocalMode(config)) {
@@ -56,43 +35,9 @@
           const errorResult = response.result ?? response.artifacts?.stdout;
           throw new Error(
             `Command failed. Exit code: ${response.exitCode}\nResult: ${errorResult}`,
->>>>>>> 51e59d1f
           );
+        }
 
-<<<<<<< HEAD
-          if (response.exitCode !== 0) {
-            const errorResult = response.result ?? response.artifacts?.stdout;
-            throw new Error(
-              `Command failed. Exit code: ${response.exitCode}\nResult: ${errorResult}`,
-            );
-          }
-
-          return {
-            result: response.result ?? `exit code: ${response.exitCode}`,
-            status: "success",
-          };
-        } else {
-          // Sandbox mode: use existing sandbox logic
-          const sandbox = await getSandboxSessionOrThrow(input);
-
-          const response = await sandbox.process.executeCommand(
-            command.join(" "),
-            workdir,
-            DEFAULT_ENV,
-            timeout ?? TIMEOUT_SEC,
-          );
-
-          if (response.exitCode !== 0) {
-            const errorResult = response.result ?? response.artifacts?.stdout;
-            throw new Error(
-              `Command failed. Exit code: ${response.exitCode}\nResult: ${errorResult}`,
-            );
-          }
-
-          return {
-            result: response.result ?? `exit code: ${response.exitCode}`,
-            status: "success",
-=======
         return {
           result: response.result ?? `exit code: ${response.exitCode}`,
           status: "success",
@@ -103,33 +48,13 @@
           return {
             result: `Error: ${errorFields.result ?? errorFields.artifacts?.stdout}`,
             status: "error",
->>>>>>> 51e59d1f
           };
         }
-      } catch (e) {
-        if (isLocalMode(config)) {
-          // Local mode error handling
-          throw e;
-        } else {
-          // Sandbox mode error handling
-          const errorFields = getSandboxErrorFields(e);
-          if (errorFields) {
-            const errorResult =
-              errorFields.result ?? errorFields.artifacts?.stdout;
-            throw new Error(
-              `Command failed. Exit code: ${errorFields.exitCode}\nError: ${errorResult}`,
-            );
-          }
 
-<<<<<<< HEAD
-          throw e;
-        }
-=======
         return {
           result: `Error: ${error.message || String(error)}`,
           status: "error",
         };
->>>>>>> 51e59d1f
       }
     },
     createShellToolFields(state.targetRepository),
