--- conflicted
+++ resolved
@@ -9,14 +9,10 @@
 import path from "node:path";
 import { SANDBOX_ROOT_DIR, TIMEOUT_SEC } from "@open-swe/shared/constants";
 import { getSandboxErrorFields } from "./sandbox-error-fields.js";
-<<<<<<< HEAD
-import { isLocalMode, getLocalWorkingDirectory } from "./local-mode.js";
-=======
 import {
   isLocalMode,
   getLocalWorkingDirectory,
 } from "@open-swe/shared/open-swe/local-mode";
->>>>>>> 51e59d1f
 import { getLocalShellExecutor } from "./local-shell-executor.js";
 
 const logger = createLogger(LogLevel.INFO, "Tree");
@@ -107,21 +103,11 @@
     const executor = getLocalShellExecutor(workingDirectory);
     const command = `git ls-files | tree --fromfile -L 3`;
 
-<<<<<<< HEAD
-    const response = await executor.executeCommand(
-      command,
-      workingDirectory,
-      {},
-      TIMEOUT_SEC,
-      true, // localMode
-    );
-=======
     const response = await executor.executeCommand(command, {
       workdir: workingDirectory,
       timeout: TIMEOUT_SEC,
       localMode: true,
     });
->>>>>>> 51e59d1f
 
     if (response.exitCode !== 0) {
       logger.error("Failed to generate tree in local mode", {
