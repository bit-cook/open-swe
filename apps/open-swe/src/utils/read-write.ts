--- conflicted
+++ resolved
@@ -2,14 +2,10 @@
 import { createLogger, LogLevel } from "./logger.js";
 import { getSandboxErrorFields } from "./sandbox-error-fields.js";
 import { traceable } from "langsmith/traceable";
-<<<<<<< HEAD
-import { isLocalMode, getLocalWorkingDirectory } from "./local-mode.js";
-=======
 import {
   isLocalMode,
   getLocalWorkingDirectory,
 } from "@open-swe/shared/open-swe/local-mode";
->>>>>>> 51e59d1f
 import { promises as fs } from "fs";
 import { join, isAbsolute } from "path";
 import { GraphConfig } from "@open-swe/shared/open-swe/types";
@@ -249,11 +245,7 @@
       } catch (createError: any) {
         return {
           success: false,
-<<<<<<< HEAD
-          output: `FAILED TO CREATE FILE '${filePath}'. Error: ${createError.message}`,
-=======
           output: `FAILED TO AUTOMATICALLY CREATE FILE '${filePath}' AFTER READING FILE ERRORED WITH CODE: ${error.code}. Error: ${createError.message}`,
->>>>>>> 51e59d1f
         };
       }
     }
