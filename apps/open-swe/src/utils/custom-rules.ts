import { CustomRules } from "@open-swe/shared/open-swe/types";
import { Sandbox } from "@daytonaio/sdk";
import { createLogger, LogLevel } from "./logger.js";
import { getSandboxErrorFields } from "./sandbox-error-fields.js";
<<<<<<< HEAD
import { isLocalMode, getLocalWorkingDirectory } from "./local-mode.js";
=======
import {
  isLocalMode,
  getLocalWorkingDirectory,
} from "@open-swe/shared/open-swe/local-mode";
>>>>>>> 51e59d1f
import { promises as fs } from "fs";
import { join } from "path";
import { GraphConfig } from "@open-swe/shared/open-swe/types";

const logger = createLogger(LogLevel.INFO, "CustomRules");

const GENERAL_RULES_OPEN_TAG = "<general_rules>";
const GENERAL_RULES_CLOSE_TAG = "</general_rules>";
const REPOSITORY_STRUCTURE_OPEN_TAG = "<repository_structure>";
const REPOSITORY_STRUCTURE_CLOSE_TAG = "</repository_structure>";
const DEPENDENCIES_AND_INSTALLATION_OPEN_TAG =
  "<dependencies_and_installation>";
const DEPENDENCIES_AND_INSTALLATION_CLOSE_TAG =
  "</dependencies_and_installation>";
const TESTING_INSTRUCTIONS_OPEN_TAG = "<testing_instructions>";
const TESTING_INSTRUCTIONS_CLOSE_TAG = "</testing_instructions>";
const PULL_REQUEST_FORMATTING_OPEN_TAG = "<pull_request_formatting>";
const PULL_REQUEST_FORMATTING_CLOSE_TAG = "</pull_request_formatting>";
const ALL_TAGS = [
  GENERAL_RULES_OPEN_TAG,
  GENERAL_RULES_CLOSE_TAG,
  REPOSITORY_STRUCTURE_OPEN_TAG,
  REPOSITORY_STRUCTURE_CLOSE_TAG,
  DEPENDENCIES_AND_INSTALLATION_OPEN_TAG,
  DEPENDENCIES_AND_INSTALLATION_CLOSE_TAG,
  TESTING_INSTRUCTIONS_OPEN_TAG,
  TESTING_INSTRUCTIONS_CLOSE_TAG,
  PULL_REQUEST_FORMATTING_OPEN_TAG,
  PULL_REQUEST_FORMATTING_CLOSE_TAG,
];

export function parseCustomRulesFromString(
  contents: string,
): CustomRules | undefined {
  if (ALL_TAGS.every((tag) => !contents.includes(tag))) {
    // Text file has no custom rules. Return all as general rules
    return {
      generalRules: contents,
    };
  }
  let generalRules = "";
  let repositoryStructure = "";
  let dependenciesAndInstallation = "";
  let testingInstructions = "";
  let pullRequestFormatting = "";

  if (
    contents.includes(GENERAL_RULES_OPEN_TAG) &&
    contents.includes(GENERAL_RULES_CLOSE_TAG)
  ) {
    generalRules = contents.substring(
      contents.indexOf(GENERAL_RULES_OPEN_TAG) + GENERAL_RULES_OPEN_TAG.length,
      contents.indexOf(GENERAL_RULES_CLOSE_TAG),
    );
  }
  if (
    contents.includes(REPOSITORY_STRUCTURE_OPEN_TAG) &&
    contents.includes(REPOSITORY_STRUCTURE_CLOSE_TAG)
  ) {
    repositoryStructure = contents.substring(
      contents.indexOf(REPOSITORY_STRUCTURE_OPEN_TAG) +
        REPOSITORY_STRUCTURE_OPEN_TAG.length,
      contents.indexOf(REPOSITORY_STRUCTURE_CLOSE_TAG),
    );
  }
  if (
    contents.includes(DEPENDENCIES_AND_INSTALLATION_OPEN_TAG) &&
    contents.includes(DEPENDENCIES_AND_INSTALLATION_CLOSE_TAG)
  ) {
    dependenciesAndInstallation = contents.substring(
      contents.indexOf(DEPENDENCIES_AND_INSTALLATION_OPEN_TAG) +
        DEPENDENCIES_AND_INSTALLATION_OPEN_TAG.length,
      contents.indexOf(DEPENDENCIES_AND_INSTALLATION_CLOSE_TAG),
    );
  }
  if (
    contents.includes(TESTING_INSTRUCTIONS_OPEN_TAG) &&
    contents.includes(TESTING_INSTRUCTIONS_CLOSE_TAG)
  ) {
    testingInstructions = contents.substring(
      contents.indexOf(TESTING_INSTRUCTIONS_OPEN_TAG) +
        TESTING_INSTRUCTIONS_OPEN_TAG.length,
      contents.indexOf(TESTING_INSTRUCTIONS_CLOSE_TAG),
    );
  }
  if (
    contents.includes(PULL_REQUEST_FORMATTING_OPEN_TAG) &&
    contents.includes(PULL_REQUEST_FORMATTING_CLOSE_TAG)
  ) {
    pullRequestFormatting = contents.substring(
      contents.indexOf(PULL_REQUEST_FORMATTING_OPEN_TAG) +
        PULL_REQUEST_FORMATTING_OPEN_TAG.length,
      contents.indexOf(PULL_REQUEST_FORMATTING_CLOSE_TAG),
    );
  }

  if (
    !generalRules &&
    !repositoryStructure &&
    !dependenciesAndInstallation &&
    !testingInstructions &&
    !pullRequestFormatting
  ) {
    return undefined;
  }

  return {
    generalRules,
    repositoryStructure,
    dependenciesAndInstallation,
    testingInstructions,
    pullRequestFormatting,
  };
}

export async function getCustomRules(
  sandbox: Sandbox,
  rootDir: string,
  config?: GraphConfig,
): Promise<CustomRules | undefined> {
  try {
    if (config && isLocalMode(config)) {
      return getCustomRulesLocal(rootDir);
    }

    const catAgentsMdFileCommand = ["cat", "AGENTS.md"];
    const agentsMdRes = await sandbox.process.executeCommand(
      catAgentsMdFileCommand.join(" "),
      rootDir,
    );
    if (agentsMdRes.exitCode === 0 && agentsMdRes.result?.length > 0) {
      return parseCustomRulesFromString(agentsMdRes.result);
    }

    const catAgentMdFileCommand = ["cat", "AGENT.md"];
    const catClaudeMdFileCommand = ["cat", "CLAUDE.md"];
    const catCursorMdFileCommand = ["cat", "CURSOR.md"];
    const [agentMdRes, claudeMdRes, cursorMdRes] = await Promise.all([
      sandbox.process.executeCommand(catAgentMdFileCommand.join(" "), rootDir),
      sandbox.process.executeCommand(catClaudeMdFileCommand.join(" "), rootDir),
      sandbox.process.executeCommand(catCursorMdFileCommand.join(" "), rootDir),
    ]);
    if (agentMdRes.exitCode === 0 && agentMdRes.result?.length > 0) {
      return parseCustomRulesFromString(agentMdRes.result);
    }
    if (claudeMdRes.exitCode === 0 && claudeMdRes.result?.length > 0) {
      return parseCustomRulesFromString(claudeMdRes.result);
    }
    if (cursorMdRes.exitCode === 0 && cursorMdRes.result?.length > 0) {
      return parseCustomRulesFromString(cursorMdRes.result);
    }
  } catch (error) {
    const sandboxErrorFields = getSandboxErrorFields(error);
    logger.error("Failed to get custom rules", {
      ...(sandboxErrorFields ? { ...sandboxErrorFields } : { error }),
    });
  }

  return undefined;
}

<<<<<<< HEAD
/**Add a comment on lines R168 to R201Add diff commentMarkdown input: edit mode selected.WritePreviewAdd a suggestionHeadingBoldItalicQuoteCodeLinkUnordered listNumbered listTask listMentionReferenceSaved repliesAdd FilesPaste, drop, or click to add filesCancelCommentStart a reviewReturn to code
=======
/**
>>>>>>> 51e59d1f
 * Local version of getCustomRules using Node.js fs
 */
async function getCustomRulesLocal(
  rootDir: string,
): Promise<CustomRules | undefined> {
  try {
    const workingDirectory = rootDir || getLocalWorkingDirectory();

    // Try to read AGENTS.md first
    try {
      const agentsMdPath = join(workingDirectory, "AGENTS.md");
      const agentsMdContent = await fs.readFile(agentsMdPath, "utf-8");
      if (agentsMdContent && agentsMdContent.length > 0) {
        return parseCustomRulesFromString(agentsMdContent);
      }
    } catch (error) {
<<<<<<< HEAD
      // AGENTS.md doesn't exist, which is expected
      logger.debug("AGENTS.md not found, trying other files", { error });
=======
      logger.error("Failed to read AGENTS.md", { error });
>>>>>>> 51e59d1f
    }

    // Try to read AGENT.md, CLAUDE.md, CURSOR.md
    const filesToTry = ["AGENT.md", "CLAUDE.md", "CURSOR.md"];

    for (const fileName of filesToTry) {
      try {
        const filePath = join(workingDirectory, fileName);
        const content = await fs.readFile(filePath, "utf-8");
        if (content && content.length > 0) {
          return parseCustomRulesFromString(content);
        }
      } catch (error) {
<<<<<<< HEAD
        // File doesn't exist, which is expected - continue to next file
        logger.debug(`${fileName} not found, trying next file`, { error });
=======
        // File doesn't exist, continue to next file
        logger.error(`Failed to read ${fileName}`, { error });
>>>>>>> 51e59d1f
      }
    }
  } catch (error) {
    logger.error("Failed to get custom rules in local mode", { error });
  }

  return undefined;
}

export const CUSTOM_RULES_PROMPT = `<custom_rules>
The following are custom rules provided by the user.
{EXTRA_CONTEXT}
{GENERAL_RULES}
{REPOSITORY_STRUCTURE}
{TESTING_INSTRUCTIONS}
{DEPENDENCIES_AND_INSTALLATION}
</custom_rules>`;

export function formatCustomRulesPrompt(
  customRules?: CustomRules,
  extraContextStr?: string,
): string {
  if (!customRules) return "";
  return CUSTOM_RULES_PROMPT.replace(
    "{EXTRA_CONTEXT}",
    extraContextStr ? extraContextStr : "",
  )
    .replace(
      "{GENERAL_RULES}",
      customRules.generalRules
        ? `<general_rules>\n${customRules.generalRules}\n</general_rules>`
        : "",
    )
    .replace(
      "{REPOSITORY_STRUCTURE}",
      customRules.repositoryStructure
        ? `<repository_structure>\n${customRules.repositoryStructure}\n</repository_structure>`
        : "",
    )
    .replace(
      "{TESTING_INSTRUCTIONS}",
      customRules.testingInstructions
        ? `<testing_instructions>\n${customRules.testingInstructions}\n</testing_instructions>`
        : "",
    )
    .replace(
      "{DEPENDENCIES_AND_INSTALLATION}",
      customRules.dependenciesAndInstallation
        ? `<dependencies_and_installation>\n${customRules.dependenciesAndInstallation}\n</dependencies_and_installation>`
        : "",
    );
}<|MERGE_RESOLUTION|>--- conflicted
+++ resolved
@@ -2,14 +2,10 @@
 import { Sandbox } from "@daytonaio/sdk";
 import { createLogger, LogLevel } from "./logger.js";
 import { getSandboxErrorFields } from "./sandbox-error-fields.js";
-<<<<<<< HEAD
-import { isLocalMode, getLocalWorkingDirectory } from "./local-mode.js";
-=======
 import {
   isLocalMode,
   getLocalWorkingDirectory,
 } from "@open-swe/shared/open-swe/local-mode";
->>>>>>> 51e59d1f
 import { promises as fs } from "fs";
 import { join } from "path";
 import { GraphConfig } from "@open-swe/shared/open-swe/types";
@@ -171,11 +167,7 @@
   return undefined;
 }
 
-<<<<<<< HEAD
-/**Add a comment on lines R168 to R201Add diff commentMarkdown input: edit mode selected.WritePreviewAdd a suggestionHeadingBoldItalicQuoteCodeLinkUnordered listNumbered listTask listMentionReferenceSaved repliesAdd FilesPaste, drop, or click to add filesCancelCommentStart a reviewReturn to code
-=======
 /**
->>>>>>> 51e59d1f
  * Local version of getCustomRules using Node.js fs
  */
 async function getCustomRulesLocal(
@@ -192,12 +184,8 @@
         return parseCustomRulesFromString(agentsMdContent);
       }
     } catch (error) {
-<<<<<<< HEAD
       // AGENTS.md doesn't exist, which is expected
       logger.debug("AGENTS.md not found, trying other files", { error });
-=======
-      logger.error("Failed to read AGENTS.md", { error });
->>>>>>> 51e59d1f
     }
 
     // Try to read AGENT.md, CLAUDE.md, CURSOR.md
@@ -211,13 +199,8 @@
           return parseCustomRulesFromString(content);
         }
       } catch (error) {
-<<<<<<< HEAD
         // File doesn't exist, which is expected - continue to next file
         logger.debug(`${fileName} not found, trying next file`, { error });
-=======
-        // File doesn't exist, continue to next file
-        logger.error(`Failed to read ${fileName}`, { error });
->>>>>>> 51e59d1f
       }
     }
   } catch (error) {
