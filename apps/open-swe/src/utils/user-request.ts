--- conflicted
+++ resolved
@@ -5,11 +5,7 @@
 } from "@langchain/core/messages";
 import { getMessageContentString } from "@open-swe/shared/messages";
 import { extractContentWithoutDetailsFromIssueBody } from "./github/issue-messages.js";
-<<<<<<< HEAD
-import { isLocalMode } from "./local-mode.js";
-=======
 import { isLocalMode } from "@open-swe/shared/open-swe/local-mode";
->>>>>>> 51e59d1f
 import { GraphConfig } from "@open-swe/shared/open-swe/types";
 
 // TODO: Might want a better way of doing this.
@@ -57,11 +53,7 @@
   messages: BaseMessage[],
   options?: { returnFullMessage?: boolean; config?: GraphConfig },
 ): string | HumanMessage {
-<<<<<<< HEAD
-  let recentUserMessage;
-=======
   let recentUserMessage: HumanMessage | undefined;
->>>>>>> 51e59d1f
 
   if (options?.config && isLocalMode(options.config)) {
     // In local mode, get the last human message regardless of flags
