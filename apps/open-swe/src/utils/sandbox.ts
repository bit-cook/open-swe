import { Daytona, Sandbox, SandboxState } from "@daytonaio/sdk";
import { createLogger, LogLevel } from "./logger.js";
import { GraphConfig, TargetRepository } from "@open-swe/shared/open-swe/types";
import { DEFAULT_SANDBOX_CREATE_PARAMS } from "../constants.js";
import { getGitHubTokensFromConfig } from "./github-tokens.js";
import { cloneRepo } from "./github/git.js";
import { FAILED_TO_GENERATE_TREE_MESSAGE, getCodebaseTree } from "./tree.js";
<<<<<<< HEAD
import { isLocalMode } from "./local-mode.js";
=======
import { isLocalMode } from "@open-swe/shared/open-swe/local-mode";
>>>>>>> 51e59d1f

const logger = createLogger(LogLevel.INFO, "Sandbox");

// Singleton instance of Daytona
let daytonaInstance: Daytona | null = null;

/**
 * Returns a shared Daytona instance
 */
export function daytonaClient(): Daytona {
  if (!daytonaInstance) {
    daytonaInstance = new Daytona();
  }
  return daytonaInstance;
}

/**
 * Stops the sandbox. Either pass an existing sandbox client, or a sandbox session ID.
 * If no sandbox client is provided, the sandbox will be connected to.
 
 * @param sandboxSessionId The ID of the sandbox to stop.
 * @param sandbox The sandbox client to stop. If not provided, the sandbox will be connected to.
 * @returns The sandbox session ID.
 */
export async function stopSandbox(sandboxSessionId: string): Promise<string> {
  const sandbox = await daytonaClient().get(sandboxSessionId);
  if (
    sandbox.state === SandboxState.STOPPED ||
    sandbox.state === SandboxState.ARCHIVED
  ) {
    return sandboxSessionId;
  } else if (sandbox.state === "started") {
    await daytonaClient().stop(sandbox);
  }

  return sandbox.id;
}

/**
 * Deletes the sandbox.
 * @param sandboxSessionId The ID of the sandbox to delete.
 * @returns True if the sandbox was deleted, false if it failed to delete.
 */
export async function deleteSandbox(
  sandboxSessionId: string,
): Promise<boolean> {
  try {
    const sandbox = await daytonaClient().get(sandboxSessionId);
    await daytonaClient().delete(sandbox);
    return true;
  } catch (error) {
    logger.error("Failed to delete sandbox", {
      sandboxSessionId,
      error,
    });
    return false;
  }
}

async function createSandbox(attempt: number): Promise<Sandbox | null> {
  try {
    return await daytonaClient().create(DEFAULT_SANDBOX_CREATE_PARAMS, {
      timeout: 100, // 100s timeout on creation.
    });
  } catch (e) {
    logger.error("Failed to create sandbox", {
      attempt,
      ...(e instanceof Error
        ? {
            name: e.name,
            message: e.message,
            stack: e.stack,
          }
        : {
            error: e,
          }),
    });
    return null;
  }
}

export async function getSandboxWithErrorHandling(
  sandboxSessionId: string | undefined,
  targetRepository: TargetRepository,
  branchName: string,
  config: GraphConfig,
): Promise<{
  sandbox: Sandbox;
  codebaseTree: string | null;
  dependenciesInstalled: boolean | null;
}> {
  if (isLocalMode(config)) {
    const mockSandbox = {
      id: sandboxSessionId || "local-mock-sandbox",
      state: "started",
    } as Sandbox;

    return {
      sandbox: mockSandbox,
      codebaseTree: null,
<<<<<<< HEAD
      dependenciesInstalled: false,
=======
      dependenciesInstalled: null,
>>>>>>> 51e59d1f
    };
  }
  try {
    if (!sandboxSessionId) {
      throw new Error("No sandbox ID provided.");
    }

    logger.info("Getting sandbox.");
    // Try to get existing sandbox
    const sandbox = await daytonaClient().get(sandboxSessionId);

    // Check sandbox state
    const state = sandbox.state;

    if (state === "started") {
      return {
        sandbox,
        codebaseTree: null,
        dependenciesInstalled: null,
      };
    }

    if (state === "stopped" || state === "archived") {
      await sandbox.start();
      return {
        sandbox,
        codebaseTree: null,
        dependenciesInstalled: null,
      };
    }

    // For any other state, recreate sandbox
    throw new Error(`Sandbox in unrecoverable state: ${state}`);
  } catch (error) {
    // Recreate sandbox if any step fails
    logger.info("Recreating sandbox due to error or unrecoverable state", {
      error,
    });

    let sandbox: Sandbox | null = null;
    let numSandboxCreateAttempts = 0;
    while (!sandbox && numSandboxCreateAttempts < 3) {
      sandbox = await createSandbox(numSandboxCreateAttempts);
      if (!sandbox) {
        numSandboxCreateAttempts++;
      }
    }

    if (!sandbox) {
      throw new Error("Failed to create sandbox after 3 attempts");
    }

    const { githubInstallationToken } = getGitHubTokensFromConfig(config);

    // Clone repository
    await cloneRepo(sandbox, targetRepository, {
      githubInstallationToken,
      stateBranchName: branchName,
    });

    // Get codebase tree
    const codebaseTree = await getCodebaseTree(
      sandbox.id,
      targetRepository,
      config,
    );
    const codebaseTreeToReturn =
      codebaseTree === FAILED_TO_GENERATE_TREE_MESSAGE ? null : codebaseTree;

    logger.info("Sandbox created successfully", {
      sandboxId: sandbox.id,
    });
    return {
      sandbox,
      codebaseTree: codebaseTreeToReturn,
      dependenciesInstalled: false,
    };
  }
}<|MERGE_RESOLUTION|>--- conflicted
+++ resolved
@@ -5,11 +5,7 @@
 import { getGitHubTokensFromConfig } from "./github-tokens.js";
 import { cloneRepo } from "./github/git.js";
 import { FAILED_TO_GENERATE_TREE_MESSAGE, getCodebaseTree } from "./tree.js";
-<<<<<<< HEAD
-import { isLocalMode } from "./local-mode.js";
-=======
 import { isLocalMode } from "@open-swe/shared/open-swe/local-mode";
->>>>>>> 51e59d1f
 
 const logger = createLogger(LogLevel.INFO, "Sandbox");
 
@@ -110,11 +106,7 @@
     return {
       sandbox: mockSandbox,
       codebaseTree: null,
-<<<<<<< HEAD
-      dependenciesInstalled: false,
-=======
       dependenciesInstalled: null,
->>>>>>> 51e59d1f
     };
   }
   try {
