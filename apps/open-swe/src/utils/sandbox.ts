import { Daytona, Sandbox, SandboxState } from "@daytonaio/sdk";
import { createLogger, LogLevel } from "./logger.js";
import { GraphConfig, TargetRepository } from "@open-swe/shared/open-swe/types";
import { DEFAULT_SANDBOX_CREATE_PARAMS } from "../constants.js";
import { getGitHubTokensFromConfig } from "./github-tokens.js";
import { cloneRepo } from "./github/git.js";
import { FAILED_TO_GENERATE_TREE_MESSAGE, getCodebaseTree } from "./tree.js";
<<<<<<< HEAD
import { getUserEnvironmentVariables } from "./user-environment.js";
import { createHash } from "crypto";
=======
import { isLocalMode } from "@open-swe/shared/open-swe/local-mode";
>>>>>>> 71e60944

const logger = createLogger(LogLevel.INFO, "Sandbox");

// Singleton instance of Daytona
let daytonaInstance: Daytona | null = null;

/**
 * Creates a fingerprint hash of environment variables for change detection
 */
function createEnvFingerprint(envVars: Record<string, string>): string {
  const sortedEntries = Object.entries(envVars)
    .sort(([a], [b]) => a.localeCompare(b))
    .map(([key, value]) => `${key}=${value}`)
    .join("|");

  return createHash("sha256")
    .update(sortedEntries)
    .digest("hex")
    .substring(0, 16);
}

/**
 * Returns a shared Daytona instance
 */
export function daytonaClient(): Daytona {
  if (!daytonaInstance) {
    daytonaInstance = new Daytona();
  }
  return daytonaInstance;
}

/**
 * Stops the sandbox. Either pass an existing sandbox client, or a sandbox session ID.
 * If no sandbox client is provided, the sandbox will be connected to.
 
 * @param sandboxSessionId The ID of the sandbox to stop.
 * @param sandbox The sandbox client to stop. If not provided, the sandbox will be connected to.
 * @returns The sandbox session ID.
 */
export async function stopSandbox(sandboxSessionId: string): Promise<string> {
  const sandbox = await daytonaClient().get(sandboxSessionId);
  if (
    sandbox.state === SandboxState.STOPPED ||
    sandbox.state === SandboxState.ARCHIVED
  ) {
    return sandboxSessionId;
  } else if (sandbox.state === "started") {
    await daytonaClient().stop(sandbox);
  }

  return sandbox.id;
}

/**
 * Deletes the sandbox.
 * @param sandboxSessionId The ID of the sandbox to delete.
 * @returns True if the sandbox was deleted, false if it failed to delete.
 */
export async function deleteSandbox(
  sandboxSessionId: string,
): Promise<boolean> {
  try {
    const sandbox = await daytonaClient().get(sandboxSessionId);
    await daytonaClient().delete(sandbox);
    return true;
  } catch (error) {
    logger.error("Failed to delete sandbox", {
      sandboxSessionId,
      error,
    });
    return false;
  }
}

async function createSandbox(
  attempt: number,
  config: GraphConfig,
): Promise<Sandbox | null> {
  try {
    // Get user environment variables
    const userEnvVars = config ? getUserEnvironmentVariables(config) : {};
    const envFingerprint = createEnvFingerprint(userEnvVars);

    const sandboxParams = {
      ...DEFAULT_SANDBOX_CREATE_PARAMS,
      labels: {
        ...DEFAULT_SANDBOX_CREATE_PARAMS.labels,

        OPENSWE_ENV_FINGERPRINT: envFingerprint,
      },
      envVars: {
        ...DEFAULT_SANDBOX_CREATE_PARAMS.envVars,
        ...userEnvVars,
      },
    };

    logger.info("Creating sandbox with environment variables", {
      attempt,
      userEnvCount: Object.keys(userEnvVars).length,
      userEnvKeys: Object.keys(userEnvVars),
    });

    return await daytonaClient().create(sandboxParams, {
      timeout: 100, // 100s timeout on creation.
    });
  } catch (e) {
    logger.error("Failed to create sandbox", {
      attempt,
      ...(e instanceof Error
        ? {
            name: e.name,
            message: e.message,
            stack: e.stack,
          }
        : {
            error: e,
          }),
    });

    return null;
  }
}

export async function getSandboxWithErrorHandling(
  sandboxSessionId: string | undefined,
  targetRepository: TargetRepository,
  branchName: string,
  config: GraphConfig,
): Promise<{
  sandbox: Sandbox;
  codebaseTree: string | null;
  dependenciesInstalled: boolean | null;
}> {
  if (isLocalMode(config)) {
    const mockSandbox = {
      id: sandboxSessionId || "local-mock-sandbox",
      state: "started",
    } as Sandbox;

    return {
      sandbox: mockSandbox,
      codebaseTree: null,
      dependenciesInstalled: null,
    };
  }
  try {
    if (!sandboxSessionId) {
      throw new Error("No sandbox ID provided.");
    }

    logger.info("Getting sandbox.");
    const sandbox = await daytonaClient().get(sandboxSessionId);

    // Check if environment variables have changed
    const currentUserEnvs = getUserEnvironmentVariables(config);
    const currentEnvFingerprint = createEnvFingerprint(currentUserEnvs);
    const sandboxEnvFingerprint =
      sandbox.labels?.["OPENSWE_ENV_FINGERPRINT"] || null;

    if (sandboxEnvFingerprint !== currentEnvFingerprint) {
      logger.info("Environment variables changed, forcing sandbox recreation", {
        oldFingerprint: sandboxEnvFingerprint,
        newFingerprint: currentEnvFingerprint,
        currentUserEnvCount: Object.keys(currentUserEnvs).length,
      });
      throw new Error("Environment variables changed. Recreating sandbox.");
    }

    const state = sandbox.state;

    if (state === "started") {
      return {
        sandbox,
        codebaseTree: null,
        dependenciesInstalled: null,
      };
    }

    if (state === "stopped" || state === "archived") {
      await sandbox.start();
      return {
        sandbox,
        codebaseTree: null,
        dependenciesInstalled: null,
      };
    }

    // For any other state, recreate sandbox
    throw new Error(`Sandbox in unrecoverable state: ${state}`);
  } catch (error) {
    // Recreate sandbox if any step fails
    logger.info("Recreating sandbox due to error or unrecoverable state", {
      error: error instanceof Error ? error.message : String(error),
    });

    let sandbox: Sandbox | null = null;
    let numSandboxCreateAttempts = 0;
    while (!sandbox && numSandboxCreateAttempts < 3) {
      sandbox = await createSandbox(numSandboxCreateAttempts, config);
      if (!sandbox) {
        numSandboxCreateAttempts++;
      }
    }

    if (!sandbox) {
      throw new Error("Failed to create sandbox after 3 attempts");
    }

    const { githubInstallationToken } = getGitHubTokensFromConfig(config);

    // Clone repository
    await cloneRepo(sandbox, targetRepository, {
      githubInstallationToken,
      stateBranchName: branchName,
    });

    // Get codebase tree
    const codebaseTree = await getCodebaseTree(sandbox.id, targetRepository);
    const codebaseTreeToReturn =
      codebaseTree === FAILED_TO_GENERATE_TREE_MESSAGE ? null : codebaseTree;

    logger.info("Sandbox created successfully", {
      sandboxId: sandbox.id,
    });
    return {
      sandbox,
      codebaseTree: codebaseTreeToReturn,
      dependenciesInstalled: false,
    };
  }
}<|MERGE_RESOLUTION|>--- conflicted
+++ resolved
@@ -5,12 +5,9 @@
 import { getGitHubTokensFromConfig } from "./github-tokens.js";
 import { cloneRepo } from "./github/git.js";
 import { FAILED_TO_GENERATE_TREE_MESSAGE, getCodebaseTree } from "./tree.js";
-<<<<<<< HEAD
 import { getUserEnvironmentVariables } from "./user-environment.js";
 import { createHash } from "crypto";
-=======
 import { isLocalMode } from "@open-swe/shared/open-swe/local-mode";
->>>>>>> 71e60944
 
 const logger = createLogger(LogLevel.INFO, "Sandbox");
 
