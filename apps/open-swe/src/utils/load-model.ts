--- conflicted
+++ resolved
@@ -1,9 +1,6 @@
 import { GraphConfig } from "@open-swe/shared/open-swe/types";
 import { getModelManager, ModelManagerConfig } from "./model-manager.js";
-<<<<<<< HEAD
-=======
 import { FallbackRunnable } from "./runtime-fallback.js";
->>>>>>> b548d08d
 import { createLogger, LogLevel } from "./logger.js";
 
 const logger = createLogger(LogLevel.INFO, "LoadModel");
@@ -15,53 +12,7 @@
 }
 
 export async function loadModel(config: GraphConfig, task: Task) {
-<<<<<<< HEAD
-  const startTime = Date.now();
-
-  const modelManagerConfig: Partial<ModelManagerConfig> = {
-    circuitBreakerFailureThreshold: process.env.MODEL_CIRCUIT_BREAKER_THRESHOLD
-      ? parseInt(process.env.MODEL_CIRCUIT_BREAKER_THRESHOLD)
-      : undefined,
-  };
-
-  const modelManager = getModelManager(modelManagerConfig);
-
-  try {
-    const model = await modelManager.loadModelWithFallback(config, task);
-    return model;
-  } catch (error) {
-    const loadTime = Date.now() - startTime;
-    logger.error("Failed to load model with all fallbacks", {
-      task,
-      loadTime,
-      error:
-        error instanceof Error
-          ? {
-              message: error.message,
-              name: error.name,
-              stack: error.stack,
-            }
-          : String(error),
-    });
-
-    throw error;
-  }
-}
-
-const MODELS_NO_PARALLEL_TOOL_CALLING = ["openai:o3", "openai:o3-mini"];
-
-export function supportsParallelToolCallsParam(
-  config: GraphConfig,
-  task: Task,
-): boolean {
-  const modelStr =
-    config.configurable?.[`${task}ModelName`] ??
-    TASK_TO_CONFIG_DEFAULTS_MAP[task].modelName;
-
-  return !MODELS_NO_PARALLEL_TOOL_CALLING.some((model) => modelStr === model);
-=======
-  const modelManagerConfig: Partial<ModelManagerConfig> = {};
-  const modelManager = getModelManager(modelManagerConfig);
+  const modelManager = getModelManager();
 
   try {
     const model = await modelManager.loadModel(config, task);
@@ -83,5 +34,4 @@
     });
     throw error;
   }
->>>>>>> b548d08d
 }