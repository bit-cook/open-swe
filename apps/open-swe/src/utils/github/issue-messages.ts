import { v4 as uuidv4 } from "uuid";
import {
  BaseMessage,
  HumanMessage,
  isHumanMessage,
} from "@langchain/core/messages";
import { GitHubIssue, GitHubIssueComment } from "./types.js";
import { getIssue, getIssueComments } from "./api.js";
import { GraphConfig, TargetRepository } from "@open-swe/shared/open-swe/types";
import { getGitHubTokensFromConfig } from "../github-tokens.js";
import { DETAILS_OPEN_TAG } from "./issue-task.js";
<<<<<<< HEAD
import { isLocalMode } from "../local-mode.js";
=======
import { isLocalMode } from "@open-swe/shared/open-swe/local-mode";
>>>>>>> 51e59d1f

export function getUntrackedComments(
  existingMessages: BaseMessage[],
  githubIssueId: number,
  comments: GitHubIssueComment[],
): BaseMessage[] {
  // Get all human messages which contain github comment content. Exclude the original issue message.
  const humanMessages = existingMessages.filter(
    (m) => isHumanMessage(m) && !m.additional_kwargs?.isOriginalIssue,
  );
  // Iterate over the comments, and filter out any comment already tracked by a message.
  // Then, map to create new human message(s).
  const untrackedCommentMessages = comments
    .filter(
      (c) =>
        !humanMessages.some(
          (m) => m.additional_kwargs?.githubIssueCommentId === c.id,
        ),
    )
    .map(
      (c) =>
        new HumanMessage({
          id: uuidv4(),
          content: getMessageContentFromIssue(c),
          additional_kwargs: {
            githubIssueId,
            githubIssueCommentId: c.id,
          },
        }),
    );

  return untrackedCommentMessages;
}

type GetMissingMessagesInput = {
  messages: BaseMessage[];
  githubIssueId: number;
  targetRepository: TargetRepository;
};

export async function getMissingMessages(
  input: GetMissingMessagesInput,
  config: GraphConfig,
): Promise<BaseMessage[]> {
  if (isLocalMode(config)) {
    return [];
  }

  const { githubInstallationToken } = getGitHubTokensFromConfig(config);
  const [issue, comments] = await Promise.all([
    getIssue({
      owner: input.targetRepository.owner,
      repo: input.targetRepository.repo,
      issueNumber: input.githubIssueId,
      githubInstallationToken,
    }),
    getIssueComments({
      owner: input.targetRepository.owner,
      repo: input.targetRepository.repo,
      issueNumber: input.githubIssueId,
      githubInstallationToken,
      filterBotComments: true,
    }),
  ]);
  if (!issue && !comments?.length) {
    return [];
  }

  const isIssueMessageTracked = issue
    ? input.messages.some(
        (m) =>
          isHumanMessage(m) &&
          m.additional_kwargs?.isOriginalIssue &&
          m.additional_kwargs?.githubIssueId === input.githubIssueId,
      )
    : false;
  let issueMessage: HumanMessage | null = null;
  if (issue && !isIssueMessageTracked) {
    issueMessage = new HumanMessage({
      id: uuidv4(),
      content: getMessageContentFromIssue(issue),
      additional_kwargs: {
        githubIssueId: input.githubIssueId,
        isOriginalIssue: true,
      },
    });
  }

  const untrackedCommentMessages = comments?.length
    ? getUntrackedComments(input.messages, input.githubIssueId, comments)
    : [];

  return [...(issueMessage ? [issueMessage] : []), ...untrackedCommentMessages];
}

export const DEFAULT_ISSUE_TITLE = "New Open SWE Request";
export const ISSUE_TITLE_OPEN_TAG = "<open-swe-issue-title>";
export const ISSUE_TITLE_CLOSE_TAG = "</open-swe-issue-title>";
export const ISSUE_CONTENT_OPEN_TAG = "<open-swe-issue-content>";
export const ISSUE_CONTENT_CLOSE_TAG = "</open-swe-issue-content>";

export function extractIssueTitleAndContentFromMessage(content: string) {
  let messageTitle: string | null = null;
  let messageContent = content;
  if (
    content.includes(ISSUE_TITLE_OPEN_TAG) &&
    content.includes(ISSUE_TITLE_CLOSE_TAG)
  ) {
    messageTitle = content.substring(
      content.indexOf(ISSUE_TITLE_OPEN_TAG) + ISSUE_TITLE_OPEN_TAG.length,
      content.indexOf(ISSUE_TITLE_CLOSE_TAG),
    );
  }
  if (
    content.includes(ISSUE_CONTENT_OPEN_TAG) &&
    content.includes(ISSUE_CONTENT_CLOSE_TAG)
  ) {
    messageContent = content.substring(
      content.indexOf(ISSUE_CONTENT_OPEN_TAG) + ISSUE_CONTENT_OPEN_TAG.length,
      content.indexOf(ISSUE_CONTENT_CLOSE_TAG),
    );
  }
  return { title: messageTitle, content: messageContent };
}

export function formatContentForIssueBody(body: string): string {
  return `${ISSUE_CONTENT_OPEN_TAG}${body}${ISSUE_CONTENT_CLOSE_TAG}`;
}

function extractContentFromIssueBody(body: string): string {
  if (
    !body.includes(ISSUE_CONTENT_OPEN_TAG) ||
    !body.includes(ISSUE_CONTENT_CLOSE_TAG)
  ) {
    return body;
  }

  return body.substring(
    body.indexOf(ISSUE_CONTENT_OPEN_TAG) + ISSUE_CONTENT_OPEN_TAG.length,
    body.indexOf(ISSUE_CONTENT_CLOSE_TAG),
  );
}

export function extractContentWithoutDetailsFromIssueBody(
  body: string,
): string {
  if (!body.includes(DETAILS_OPEN_TAG)) {
    return extractContentFromIssueBody(body);
  }

  const bodyWithoutDetails = extractContentFromIssueBody(
    body.split(DETAILS_OPEN_TAG)[0],
  );
  return bodyWithoutDetails;
}

export function getMessageContentFromIssue(
  issue: GitHubIssue | GitHubIssueComment,
): string {
  if ("title" in issue) {
    return `[original issue]\n**${issue.title}**\n${extractContentFromIssueBody(issue.body ?? "")}`;
  }
  return `[issue comment]\n${issue.body}`;
}<|MERGE_RESOLUTION|>--- conflicted
+++ resolved
@@ -9,11 +9,7 @@
 import { GraphConfig, TargetRepository } from "@open-swe/shared/open-swe/types";
 import { getGitHubTokensFromConfig } from "../github-tokens.js";
 import { DETAILS_OPEN_TAG } from "./issue-task.js";
-<<<<<<< HEAD
-import { isLocalMode } from "../local-mode.js";
-=======
 import { isLocalMode } from "@open-swe/shared/open-swe/local-mode";
->>>>>>> 51e59d1f
 
 export function getUntrackedComments(
   existingMessages: BaseMessage[],
