--- conflicted
+++ resolved
@@ -7,11 +7,8 @@
   createTextEditorTool,
   createShellTool,
   createSearchDocumentForTool,
-<<<<<<< HEAD
   createMonitorDevServerTool,
-=======
   createWriteDefaultTsConfigTool,
->>>>>>> 71e60944
 } from "../../../tools/index.js";
 import {
   GraphState,
@@ -85,11 +82,8 @@
     applyPatchTool,
     getURLContentTool,
     searchDocumentForTool,
-<<<<<<< HEAD
+    writeDefaultTsConfigTool,
     monitorDevServerTool,
-=======
-    writeDefaultTsConfigTool,
->>>>>>> 71e60944
     ...mcpTools,
   ];
   const toolsMap = Object.fromEntries(
