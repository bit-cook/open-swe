--- conflicted
+++ resolved
@@ -46,16 +46,10 @@
     throw new Error("Last message is not an AI message with tool calls.");
   }
 
-<<<<<<< HEAD
   const shellTool = createShellTool(state, config);
-  const searchTool = createSearchTool(state, config);
+  const searchTool = createGrepTool(state, config);
+  const viewTool = createViewTool(state, config);
   const installDependenciesTool = createInstallDependenciesTool(state, config);
-=======
-  const shellTool = createShellTool(state);
-  const searchTool = createGrepTool(state);
-  const viewTool = createViewTool(state);
-  const installDependenciesTool = createInstallDependenciesTool(state);
->>>>>>> ac69e6bc
   const scratchpadTool = createScratchpadTool("");
   const allTools = [
     shellTool,
