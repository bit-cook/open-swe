import { v4 as uuidv4 } from "uuid";
import {
  isAIMessage,
  isToolMessage,
  ToolMessage,
} from "@langchain/core/messages";
import {
  isLocalMode,
  getLocalWorkingDirectory,
<<<<<<< HEAD
} from "../../../utils/local-mode.js";
=======
} from "@open-swe/shared/open-swe/local-mode";
>>>>>>> 51e59d1f
import {
  createGetURLContentTool,
  createShellTool,
  createSearchDocumentForTool,
} from "../../../tools/index.js";
import { GraphConfig } from "@open-swe/shared/open-swe/types";
import {
  PlannerGraphState,
  PlannerGraphUpdate,
} from "@open-swe/shared/open-swe/planner/types";
import { createLogger, LogLevel } from "../../../utils/logger.js";
import {
  safeSchemaToString,
  safeBadArgsError,
} from "../../../utils/zod-to-string.js";

import { createGrepTool } from "../../../tools/grep.js";
import {
  getChangedFilesStatus,
  stashAndClearChanges,
} from "../../../utils/github/git.js";
import { getRepoAbsolutePath } from "@open-swe/shared/git";
import { createScratchpadTool } from "../../../tools/scratchpad.js";
import { getMcpTools } from "../../../utils/mcp-client.js";
import { getSandboxWithErrorHandling } from "../../../utils/sandbox.js";
import { shouldDiagnoseError } from "../../../utils/tool-message-error.js";
import { Command } from "@langchain/langgraph";
import { filterHiddenMessages } from "../../../utils/message/filter-hidden.js";
import { DO_NOT_RENDER_ID_PREFIX } from "@open-swe/shared/constants";
import { processToolCallContent } from "../../../utils/tool-output-processing.js";
import { createViewTool } from "../../../tools/builtin-tools/view.js";

const logger = createLogger(LogLevel.INFO, "TakeAction");

export async function takeActions(
  state: PlannerGraphState,
  config: GraphConfig,
): Promise<Command> {
  const { messages } = state;
  const lastMessage = messages[messages.length - 1];

  if (!isAIMessage(lastMessage) || !lastMessage.tool_calls?.length) {
    throw new Error("Last message is not an AI message with tool calls.");
  }

  const viewTool = createViewTool(state, config);
  const shellTool = createShellTool(state, config);
  const searchTool = createGrepTool(state, config);
  const scratchpadTool = createScratchpadTool("");
  const getURLContentTool = createGetURLContentTool(state, config);
  const searchDocumentForTool = createSearchDocumentForTool(state, config);
  const mcpTools = await getMcpTools(config);

  const higherContextLimitToolNames = [
    ...mcpTools.map((t) => t.name),
    getURLContentTool.name,
    searchDocumentForTool.name,
  ];

  const allTools = [
    viewTool,
    shellTool,
    searchTool,
    scratchpadTool,
    getURLContentTool,
    searchDocumentForTool,
    ...mcpTools,
  ];
  const toolsMap = Object.fromEntries(
    allTools.map((tool) => [tool.name, tool]),
  );

  const toolCalls = lastMessage.tool_calls;
  if (!toolCalls?.length) {
    throw new Error("No tool calls found.");
  }

  const { sandbox, codebaseTree, dependenciesInstalled } =
    await getSandboxWithErrorHandling(
      state.sandboxSessionId,
      state.targetRepository,
      state.branchName,
      config,
    );

  const toolCallResultsPromise = toolCalls.map(async (toolCall) => {
    const tool = toolsMap[toolCall.name];
    if (!tool) {
      logger.error(`Unknown tool: ${toolCall.name}`);
      const toolMessage = new ToolMessage({
        id: `${DO_NOT_RENDER_ID_PREFIX}${uuidv4()}`,
        tool_call_id: toolCall.id ?? "",
        content: `Unknown tool: ${toolCall.name}`,
        name: toolCall.name,
        status: "error",
      });

      return { toolMessage, stateUpdates: undefined };
    }

    logger.info("Executing planner tool action", {
      ...toolCall,
    });

    let result = "";
    let toolCallStatus: "success" | "error" = "success";
    try {
      const toolResult =
        // @ts-expect-error tool.invoke types are weird here...
        (await tool.invoke({
          ...toolCall.args,
          // Pass in the existing/new sandbox session ID to the tool call.
          // use `x` prefix to avoid name conflicts with tool args.
          xSandboxSessionId: sandbox.id,
        })) as {
          result: string;
          status: "success" | "error";
        };
      if (typeof toolResult === "string") {
        result = toolResult;
        toolCallStatus = "success";
      } else {
        result = toolResult.result;
        toolCallStatus = toolResult.status;
      }

      if (!result) {
        result =
          toolCallStatus === "success"
            ? "Tool call returned no result"
            : "Tool call failed";
      }
    } catch (e) {
      toolCallStatus = "error";
      if (
        e instanceof Error &&
        e.message === "Received tool input did not match expected schema"
      ) {
        logger.error("Received tool input did not match expected schema", {
          toolCall,
          expectedSchema: safeSchemaToString(tool.schema),
        });
        result = safeBadArgsError(tool.schema, toolCall.args, toolCall.name);
      } else {
        logger.error("Failed to call tool", {
          ...(e instanceof Error
            ? { name: e.name, message: e.message, stack: e.stack }
            : { error: e }),
        });
        const errMessage = e instanceof Error ? e.message : "Unknown error";
        result = `FAILED TO CALL TOOL: "${toolCall.name}"\n\n${errMessage}`;
      }
    }

    const { content, stateUpdates } = await processToolCallContent(
      toolCall,
      result,
      {
        higherContextLimitToolNames,
        state,
        config,
      },
    );

    const toolMessage = new ToolMessage({
      id: uuidv4(),
      tool_call_id: toolCall.id ?? "",
      content,
      name: toolCall.name,
      status: toolCallStatus,
    });

    return { toolMessage, stateUpdates };
  });

  const toolCallResultsWithUpdates = await Promise.all(toolCallResultsPromise);
  let toolCallResults = toolCallResultsWithUpdates.map(
    (item) => item.toolMessage,
  );

  // merging document cache updates from tool calls
  const allStateUpdates = toolCallResultsWithUpdates
    .map((item) => item.stateUpdates)
    .filter(Boolean)
    .reduce(
      (acc: { documentCache: Record<string, string> }, update) => {
        if (update?.documentCache) {
          acc.documentCache = { ...acc.documentCache, ...update.documentCache };
        }
        return acc;
      },
      { documentCache: {} } as { documentCache: Record<string, string> },
    );

  const repoPath = isLocalMode(config)
    ? getLocalWorkingDirectory()
    : getRepoAbsolutePath(state.targetRepository);
  const changedFiles = await getChangedFilesStatus(repoPath, sandbox);
  if (changedFiles?.length > 0) {
    logger.warn(
      "Changes found in the codebase after taking action. Reverting.",
      {
        changedFiles,
      },
    );
<<<<<<< HEAD
    await stashAndClearChanges(repoPath, sandbox, config);
=======
    if (!isLocalMode(config)) {
      await stashAndClearChanges(repoPath, sandbox);
    }
>>>>>>> 51e59d1f

    // Rewrite the tool call contents to include a changed files warning.
    toolCallResults = toolCallResults.map(
      (tc) =>
        new ToolMessage({
          ...tc,
          content: `**WARNING**: THIS TOOL, OR A PREVIOUS TOOL HAS CHANGED FILES IN THE REPO.
Remember that you are only permitted to take **READ** actions during the planning step. The changes have been reverted.

Please ensure you only take read actions during the planning step to gather context. You may also call the \`take_notes\` tool at any time to record important information for the programmer step.

Command Output:\n
${tc.content}`,
        }),
    );
  }

  logger.info("Completed planner tool action", {
    ...toolCallResults.map((tc) => ({
      tool_call_id: tc.tool_call_id,
      status: tc.status,
    })),
  });

  const commandUpdate: PlannerGraphUpdate = {
    messages: toolCallResults,
    sandboxSessionId: sandbox.id,
    ...(codebaseTree && { codebaseTree }),
    ...(dependenciesInstalled !== null && { dependenciesInstalled }),
    ...allStateUpdates,
  };

  const maxContextActions = config.configurable?.maxContextActions ?? 75;
  const maxActionsCount = maxContextActions * 2;
  // Exclude hidden messages, and messages that are not AI messages or tool messages.
  const filteredMessages = filterHiddenMessages([
    ...state.messages,
    ...(commandUpdate.messages ?? []),
  ]).filter((m) => isAIMessage(m) || isToolMessage(m));
  if (filteredMessages.length >= maxActionsCount) {
    // If we've exceeded the max actions count, we should generate a plan.
    logger.info("Exceeded max actions count, generating plan.", {
      maxActionsCount,
      filteredMessages,
    });
    return new Command({
      goto: "generate-plan",
      update: commandUpdate,
    });
  }

  const shouldRouteDiagnoseNode = shouldDiagnoseError([
    ...state.messages,
    ...toolCallResults,
  ]);

  return new Command({
    goto: shouldRouteDiagnoseNode
      ? "diagnose-error"
      : "generate-plan-context-action",
    update: commandUpdate,
  });
}<|MERGE_RESOLUTION|>--- conflicted
+++ resolved
@@ -7,11 +7,7 @@
 import {
   isLocalMode,
   getLocalWorkingDirectory,
-<<<<<<< HEAD
-} from "../../../utils/local-mode.js";
-=======
 } from "@open-swe/shared/open-swe/local-mode";
->>>>>>> 51e59d1f
 import {
   createGetURLContentTool,
   createShellTool,
@@ -61,7 +57,7 @@
   const shellTool = createShellTool(state, config);
   const searchTool = createGrepTool(state, config);
   const scratchpadTool = createScratchpadTool("");
-  const getURLContentTool = createGetURLContentTool(state, config);
+  const getURLContentTool = createGetURLContentTool(state);
   const searchDocumentForTool = createSearchDocumentForTool(state, config);
   const mcpTools = await getMcpTools(config);
 
@@ -217,13 +213,9 @@
         changedFiles,
       },
     );
-<<<<<<< HEAD
-    await stashAndClearChanges(repoPath, sandbox, config);
-=======
     if (!isLocalMode(config)) {
       await stashAndClearChanges(repoPath, sandbox);
     }
->>>>>>> 51e59d1f
 
     // Rewrite the tool call contents to include a changed files warning.
     toolCallResults = toolCallResults.map(
