--- conflicted
+++ resolved
@@ -34,11 +34,8 @@
 import { filterHiddenMessages } from "../../../utils/message/filter-hidden.js";
 import { DO_NOT_RENDER_ID_PREFIX } from "@open-swe/shared/constants";
 import { processToolCallContent } from "../../../utils/tool-output-processing.js";
-<<<<<<< HEAD
 import { isLocalMode, getLocalWorkingDirectory } from "../../../utils/local-mode.js";
-=======
 import { createViewTool } from "../../../tools/builtin-tools/view.js";
->>>>>>> ac69e6bc
 
 const logger = createLogger(LogLevel.INFO, "TakeAction");
 
@@ -53,14 +50,9 @@
     throw new Error("Last message is not an AI message with tool calls.");
   }
 
-<<<<<<< HEAD
+  const viewTool = createViewTool(state, config);
   const shellTool = createShellTool(state, config);
-  const searchTool = createSearchTool(state, config);
-=======
-  const viewTool = createViewTool(state);
-  const shellTool = createShellTool(state);
-  const searchTool = createGrepTool(state);
->>>>>>> ac69e6bc
+  const searchTool = createGrepTool(state, config);
   const scratchpadTool = createScratchpadTool("");
   const getURLContentTool = createGetURLContentTool(state, config);
   const searchDocumentForTool = createSearchDocumentForTool(state, config);
