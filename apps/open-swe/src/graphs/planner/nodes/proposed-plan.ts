--- conflicted
+++ resolved
@@ -215,11 +215,7 @@
       ifNotExists: "create",
       streamResumable: true,
       streamSubgraphs: true,
-<<<<<<< HEAD
-      streamMode: ["values", "updates", "messages-tuple", "custom"],
-=======
       streamMode: OPEN_SWE_STREAM_MODE as StreamMode[],
->>>>>>> ac69e6bc
     },
   );
 
