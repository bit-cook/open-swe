import { v4 as uuidv4 } from "uuid";
import { AIMessage, BaseMessage } from "@langchain/core/messages";
import { Command, END, interrupt } from "@langchain/langgraph";
import { StreamMode } from "@langchain/langgraph-sdk";
import {
  GraphUpdate,
  GraphConfig,
  TaskPlan,
  PlanItem,
} from "@open-swe/shared/open-swe/types";
import {
  ActionRequest,
  HumanInterrupt,
  HumanResponse,
} from "@langchain/langgraph/prebuilt";
import { getSandboxWithErrorHandling } from "../../../utils/sandbox.js";
import { createNewTask } from "@open-swe/shared/open-swe/tasks";
import {
  getInitialUserRequest,
  getRecentUserRequest,
} from "../../../utils/user-request.js";
import {
  PLAN_INTERRUPT_ACTION_TITLE,
  PLAN_INTERRUPT_DELIMITER,
  DO_NOT_RENDER_ID_PREFIX,
  PROGRAMMER_GRAPH_ID,
  OPEN_SWE_STREAM_MODE,
} from "@open-swe/shared/constants";
import { PlannerGraphState } from "@open-swe/shared/open-swe/planner/types";
import { createLangGraphClient } from "../../../utils/langgraph-client.js";
import {
  addProposedPlanToIssue,
  addTaskPlanToIssue,
} from "../../../utils/github/issue-task.js";
import { createLogger, LogLevel } from "../../../utils/logger.js";
import {
  ACCEPTED_PLAN_NODE_ID,
  CustomNodeEvent,
} from "@open-swe/shared/open-swe/custom-node-events";
import { getDefaultHeaders } from "../../../utils/default-headers.js";
import { getCustomConfigurableFields } from "../../../utils/config.js";
import {
<<<<<<< HEAD
  createIssueComment,
  getIssueComments,
  updateIssueComment,
} from "../../../utils/github/api.js";
import { isLocalMode } from "../../../utils/local-mode.js";
=======
  postGitHubIssueComment,
  cleanTaskItems,
} from "../../../utils/github/plan.js";
>>>>>>> fa546879

const logger = createLogger(LogLevel.INFO, "ProposedPlan");

function createAcceptedPlanMessage(input: {
  planTitle: string;
  planItems: PlanItem[];
  interruptType: HumanResponse["type"];
  runId: string;
}) {
  const { planTitle, planItems, interruptType, runId } = input;
  const acceptedPlanEvent: CustomNodeEvent = {
    nodeId: ACCEPTED_PLAN_NODE_ID,
    actionId: uuidv4(),
    action: "Plan accepted",
    createdAt: new Date().toISOString(),
    data: {
      status: "success",
      planTitle,
      planItems,
      interruptType,
      runId,
    },
  };

  const acceptedPlanMessage = new AIMessage({
    id: `${DO_NOT_RENDER_ID_PREFIX}${uuidv4()}`,
    content: "Accepted plan",
    additional_kwargs: {
      hidden: true,
      customNodeEvents: [acceptedPlanEvent],
    },
  });
  return acceptedPlanMessage;
}

async function startProgrammerRun(input: {
  runInput: Exclude<GraphUpdate, "taskPlan"> & { taskPlan: TaskPlan };
  state: PlannerGraphState;
  config: GraphConfig;
  newMessages?: BaseMessage[];
}) {
  const { runInput, state, config, newMessages } = input;
  let langGraphClient;
  if (isLocalMode(config)) {
    langGraphClient = createLangGraphClient({
      defaultHeaders: { "x-local-mode": "true" },
    });
  } else {
    langGraphClient = createLangGraphClient({
      defaultHeaders: getDefaultHeaders(config),
    });
  }

  const programmerThreadId = uuidv4();
  // Restart the sandbox.
  const { sandbox, codebaseTree, dependenciesInstalled } =
    await getSandboxWithErrorHandling(
      state.sandboxSessionId,
      state.targetRepository,
      state.branchName,
      config,
    );
  runInput.sandboxSessionId = sandbox.id;
  runInput.codebaseTree = codebaseTree ?? runInput.codebaseTree;
  runInput.dependenciesInstalled =
    dependenciesInstalled !== null
      ? dependenciesInstalled
      : runInput.dependenciesInstalled;

  const run = await langGraphClient.runs.create(
    programmerThreadId,
    PROGRAMMER_GRAPH_ID,
    {
      input: runInput,
      config: {
        recursion_limit: 400,
        configurable: {
          ...getCustomConfigurableFields(config),
          ...(isLocalMode(config) && { "x-local-mode": "true" }),
        },
      },
      ifNotExists: "create",
      streamResumable: true,
      streamSubgraphs: true,
      streamMode: OPEN_SWE_STREAM_MODE as StreamMode[],
    },
  );

  // Skip GitHub operations in local mode
  if (!isLocalMode(config)) {
    await addTaskPlanToIssue(
      {
        githubIssueId: state.githubIssueId,
        targetRepository: state.targetRepository,
      },
      config,
      runInput.taskPlan,
    );
  }

  return new Command({
    goto: END,
    update: {
      programmerSession: {
        threadId: programmerThreadId,
        runId: run.run_id,
      },
      sandboxSessionId: runInput.sandboxSessionId,
      taskPlan: runInput.taskPlan,
      messages: newMessages,
    },
  });
}

export async function interruptProposedPlan(
  state: PlannerGraphState,
  config: GraphConfig,
): Promise<Command> {
  const { proposedPlan } = state;
  if (!proposedPlan.length) {
    throw new Error("No proposed plan found.");
  }

  logger.info("Interrupting proposed plan", {
    autoAcceptPlan: state.autoAcceptPlan,
    isLocalMode: isLocalMode(config),
    proposedPlanLength: proposedPlan.length,
    proposedPlanTitle: state.proposedPlanTitle,
  });

  let planItems: PlanItem[];
  const userRequest = getInitialUserRequest(state.messages);
  const userFollowupRequest = getRecentUserRequest(state.messages);
  const userTaskRequest = userFollowupRequest || userRequest;
  const runInput: GraphUpdate = {
    contextGatheringNotes: state.contextGatheringNotes,
    branchName: state.branchName,
    targetRepository: state.targetRepository,
    githubIssueId: state.githubIssueId,
    internalMessages: state.messages,
    documentCache: state.documentCache,
  };

  if (state.autoAcceptPlan) {
    logger.info("Auto accepting plan.", {
      autoAcceptPlan: state.autoAcceptPlan,
      isLocalMode: isLocalMode(config),
    });

    // Post comment to GitHub issue about auto-accepting the plan
    await postGitHubIssueComment({
      githubIssueId: state.githubIssueId,
      targetRepository: state.targetRepository,
      commentBody: `### 🤖 Plan Generated\n\nI've generated a plan for this issue and will proceed to implement it since auto-accept is enabled.\n\n**Plan: ${state.proposedPlanTitle}**\n\n${proposedPlan.map((step, index) => `- Task ${index + 1}:\n${cleanTaskItems(step)}`).join("\n")}\n\nProceeding to implementation...`,
      config,
    });

    planItems = proposedPlan.map((p, index) => ({
      index,
      plan: p,
      completed: false,
    }));
    runInput.taskPlan = createNewTask(
      userTaskRequest,
      state.proposedPlanTitle,
      planItems,
      { existingTaskPlan: state.taskPlan },
    );

    return await startProgrammerRun({
      runInput: runInput as Exclude<GraphUpdate, "taskPlan"> & {
        taskPlan: TaskPlan;
      },
      state,
      config,
      newMessages: [
        createAcceptedPlanMessage({
          planTitle: state.proposedPlanTitle,
          planItems,
          interruptType: "accept",
          runId: config.configurable?.run_id ?? "",
        }),
      ],
    });
  }

  if (!isLocalMode(config) && state.githubIssueId) {
    await addProposedPlanToIssue(
      {
        githubIssueId: state.githubIssueId,
        targetRepository: state.targetRepository,
      },
      config,
      proposedPlan,
    );

    // Post comment to GitHub issue about plan being ready for approval
    await postGitHubIssueComment({
      githubIssueId: state.githubIssueId,
      targetRepository: state.targetRepository,
      commentBody: `### 🟠 Plan Ready for Approval 🟠\n\nI've generated a plan for this issue and it's ready for your review.\n\n**Plan: ${state.proposedPlanTitle}**\n\n${proposedPlan.map((step, index) => `- Task ${index + 1}:\n${cleanTaskItems(step)}`).join("\n")}\n\nPlease review the plan and let me know if you'd like me to proceed, make changes, or if you have any feedback.`,
      config,
    });
  }

  const interruptResponse = interrupt<
    HumanInterrupt,
    HumanResponse[] | HumanResponse
  >({
    action_request: {
      action: PLAN_INTERRUPT_ACTION_TITLE,
      args: {
        plan: proposedPlan.join(`\n${PLAN_INTERRUPT_DELIMITER}\n`),
      },
    },
    config: {
      allow_accept: true,
      allow_edit: true,
      allow_respond: true,
      allow_ignore: true,
    },
    description: `A new plan has been generated for your request. Please review it and either approve it, edit it, respond to it, or ignore it. Responses will be passed to an LLM where it will rewrite then plan.
    If editing the plan, ensure each step in the plan is separated by "${PLAN_INTERRUPT_DELIMITER}".`,
  });

  const humanResponse: HumanResponse = Array.isArray(interruptResponse)
    ? interruptResponse[0]
    : interruptResponse;

  if (humanResponse.type === "response") {
    // Plan was responded to, route to the needs-context node which will determine
    // if we need more context, or can go right to the planning step.
    return new Command({
      goto: "determine-needs-context",
    });
  }

  if (humanResponse.type === "ignore") {
    // Plan was ignored, end the process.
    return new Command({
      goto: END,
    });
  }

  if (humanResponse.type === "accept") {
    planItems = proposedPlan.map((p, index) => ({
      index,
      plan: p,
      completed: false,
    }));

    runInput.taskPlan = createNewTask(
      userTaskRequest,
      state.proposedPlanTitle,
      planItems,
      { existingTaskPlan: state.taskPlan },
    );

    // Update the comment to notify the user that the plan was accepted
    await postGitHubIssueComment({
      githubIssueId: state.githubIssueId,
      targetRepository: state.targetRepository,
      commentBody: `### ✅ Plan Accepted ✅\n\nThe proposed plan was accepted.\n\n**Plan: ${state.proposedPlanTitle}**\n\n${planItems.map((step, index) => `- Task ${index + 1}:\n${cleanTaskItems(step.plan)}`).join("\n")}\n\nProceeding to implementation...`,
      config,
    });
  } else if (humanResponse.type === "edit") {
    const editedPlan = (humanResponse.args as ActionRequest).args.plan
      .split(PLAN_INTERRUPT_DELIMITER)
      .map((step: string) => step.trim());

    planItems = editedPlan.map((p: string, index: number) => ({
      index,
      plan: p,
      completed: false,
    }));

    runInput.taskPlan = createNewTask(
      userTaskRequest,
      state.proposedPlanTitle,
      planItems,
      { existingTaskPlan: state.taskPlan },
    );

    await postGitHubIssueComment({
      githubIssueId: state.githubIssueId,
      targetRepository: state.targetRepository,
      commentBody: `### ✅ Plan Edited & Submitted ✅\n\nThe proposed plan was edited and submitted.\n\n**Plan: ${state.proposedPlanTitle}**\n\n${planItems.map((step, index) => `- Task ${index + 1}:\n${cleanTaskItems(step.plan)}`).join("\n")}\n\nProceeding to implementation...`,
      config,
    });
  } else {
    throw new Error("Unknown interrupt type." + humanResponse.type);
  }

  return await startProgrammerRun({
    runInput: runInput as Exclude<GraphUpdate, "taskPlan"> & {
      taskPlan: TaskPlan;
    },
    state,
    config,
    newMessages: [
      createAcceptedPlanMessage({
        planTitle: state.proposedPlanTitle,
        planItems,
        interruptType: humanResponse.type,
        runId: config.configurable?.run_id ?? "",
      }),
    ],
  });
}<|MERGE_RESOLUTION|>--- conflicted
+++ resolved
@@ -40,17 +40,10 @@
 import { getDefaultHeaders } from "../../../utils/default-headers.js";
 import { getCustomConfigurableFields } from "../../../utils/config.js";
 import {
-<<<<<<< HEAD
-  createIssueComment,
-  getIssueComments,
-  updateIssueComment,
-} from "../../../utils/github/api.js";
-import { isLocalMode } from "../../../utils/local-mode.js";
-=======
   postGitHubIssueComment,
   cleanTaskItems,
 } from "../../../utils/github/plan.js";
->>>>>>> fa546879
+import { isLocalMode } from "../../../utils/local-mode.js";
 
 const logger = createLogger(LogLevel.INFO, "ProposedPlan");
 
