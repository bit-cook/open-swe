import { GraphConfig } from "@open-swe/shared/open-swe/types";
import {
  ManagerGraphState,
  ManagerGraphUpdate,
} from "@open-swe/shared/open-swe/manager/types";
import { createLangGraphClient } from "../../../../utils/langgraph-client.js";
import {
  BaseMessage,
  HumanMessage,
  isHumanMessage,
  RemoveMessage,
} from "@langchain/core/messages";
import { z } from "zod";
import {
  loadModel,
  supportsParallelToolCallsParam,
  Task,
} from "../../../../utils/llms/index.js";
import { Command, END } from "@langchain/langgraph";
import { getMessageContentString } from "@open-swe/shared/messages";
import {
  createIssue,
  createIssueComment,
} from "../../../../utils/github/api.js";
import { getGitHubTokensFromConfig } from "../../../../utils/github-tokens.js";
import { createIssueFieldsFromMessages } from "../../utils/generate-issue-fields.js";
import {
  extractContentWithoutDetailsFromIssueBody,
  extractIssueTitleAndContentFromMessage,
  formatContentForIssueBody,
} from "../../../../utils/github/issue-messages.js";
import { getDefaultHeaders } from "../../../../utils/default-headers.js";
import { BASE_CLASSIFICATION_SCHEMA } from "./schemas.js";
import { getPlansFromIssue } from "../../../../utils/github/issue-task.js";
import { HumanResponse } from "@langchain/langgraph/prebuilt";
import {
  OPEN_SWE_STREAM_MODE,
  PLANNER_GRAPH_ID,
} from "@open-swe/shared/constants";
import { createLogger, LogLevel } from "../../../../utils/logger.js";
import { createClassificationPromptAndToolSchema } from "./utils.js";
import { RequestSource } from "../../../../constants.js";
<<<<<<< HEAD
import { StreamMode } from "@langchain/langgraph-sdk";

// Add local mode utility function
function isLocalMode(config: GraphConfig): boolean {
  return (config.configurable as any)?.["x-local-mode"] === "true";
}

=======
import { StreamMode, Client } from "@langchain/langgraph-sdk";
import { isLocalMode } from "@open-swe/shared/open-swe/local-mode";
import { Thread } from "@langchain/langgraph-sdk";
import { PlannerGraphState } from "@open-swe/shared/open-swe/planner/types";
import { GraphState } from "@open-swe/shared/open-swe/types";
>>>>>>> 51e59d1f
const logger = createLogger(LogLevel.INFO, "ClassifyMessage");

/**
 * Classify the latest human message to determine how to route the request.
 * Requests can be routed to:
 * 1. reply - dont need to plan, just reply. This could be if the user sends a message which is not classified as a request, or if the programmer/planner is already running.
 *   a. if the planner/programmer is already running, we'll simply reply with
 */
export async function classifyMessage(
  state: ManagerGraphState,
  config: GraphConfig,
): Promise<Command> {
  const userMessage = state.messages.findLast(isHumanMessage);
  if (!userMessage) {
    throw new Error("No human message found.");
  }

<<<<<<< HEAD
  // In local mode, skip LangGraph client creation since we don't need external API calls
  let plannerThread: any = undefined;
  let programmerThread: any = undefined;
  let langGraphClient: any = undefined;
=======
  let plannerThread: Thread<PlannerGraphState> | undefined;
  let programmerThread: Thread<GraphState> | undefined;
  let langGraphClient: Client | undefined;
>>>>>>> 51e59d1f

  if (!isLocalMode(config)) {
    langGraphClient = createLangGraphClient({
      defaultHeaders: getDefaultHeaders(config),
    });

    plannerThread = state.plannerSession?.threadId
      ? await langGraphClient.threads.get(state.plannerSession.threadId)
      : undefined;
    const plannerThreadValues = plannerThread?.values;
    programmerThread = plannerThreadValues?.programmerSession?.threadId
      ? await langGraphClient.threads.get(
          plannerThreadValues.programmerSession.threadId,
        )
      : undefined;
  }

  const programmerStatus = programmerThread?.status ?? "not_started";
  const plannerStatus = plannerThread?.status ?? "not_started";

  // If the githubIssueId is defined, fetch the most recent task plan (if exists). Otherwise fallback to state task plan
  const issuePlans = state.githubIssueId
    ? await getPlansFromIssue(state, config)
    : null;
  const taskPlan = issuePlans?.taskPlan ?? state.taskPlan;

  const { prompt, schema } = createClassificationPromptAndToolSchema({
    programmerStatus,
    plannerStatus,
    messages: state.messages,
    taskPlan,
    proposedPlan: issuePlans?.proposedPlan ?? undefined,
    requestSource: userMessage.additional_kwargs?.requestSource as
      | RequestSource
      | undefined,
  });
  const respondAndRouteTool = {
    name: "respond_and_route",
    description: "Respond to the user's message and determine how to route it.",
    schema,
  };
  const model = await loadModel(config, Task.ROUTER);
  const modelSupportsParallelToolCallsParam = supportsParallelToolCallsParam(
    config,
    Task.ROUTER,
  );
  const modelWithTools = model.bindTools([respondAndRouteTool], {
    tool_choice: respondAndRouteTool.name,
    ...(modelSupportsParallelToolCallsParam
      ? {
          parallel_tool_calls: false,
        }
      : {}),
  });

  const response = await modelWithTools.invoke([
    {
      role: "system",
      content: prompt,
    },
    {
      role: "user",
      content: extractContentWithoutDetailsFromIssueBody(
        getMessageContentString(userMessage.content),
      ),
    },
  ]);

  const toolCall = response.tool_calls?.[0];
  if (!toolCall) {
    throw new Error("No tool call found.");
  }
  const toolCallArgs = toolCall.args as z.infer<
    typeof BASE_CLASSIFICATION_SCHEMA
  >;

  if (toolCallArgs.route === "no_op") {
    // If it's a no_op, just add the message to the state and return.
    const commandUpdate: ManagerGraphUpdate = {
      messages: [response],
    };
    return new Command({
      update: commandUpdate,
      goto: END,
    });
  }

  if ((toolCallArgs.route as string) === "create_new_issue") {
    // Route to node which kicks off new manager run, passing in the full conversation history.
    const commandUpdate: ManagerGraphUpdate = {
      messages: [response],
    };
    return new Command({
      update: commandUpdate,
      goto: "create-new-session",
    });
  }

  // Skip GitHub token requirements in local mode
  if (!isLocalMode(config)) {
    const { githubAccessToken } = getGitHubTokensFromConfig(config);
    let githubIssueId = state.githubIssueId;
<<<<<<< HEAD

    const newMessages: BaseMessage[] = [response];

=======

    const newMessages: BaseMessage[] = [response];

>>>>>>> 51e59d1f
    // If it's not a no_op, ensure there is a GitHub issue with the user's request.
    if (!githubIssueId) {
      const { title } = await createIssueFieldsFromMessages(
        state.messages,
        config.configurable,
      );
      const { content: body } = extractIssueTitleAndContentFromMessage(
        getMessageContentString(userMessage.content),
      );

      const newIssue = await createIssue({
        owner: state.targetRepository.owner,
        repo: state.targetRepository.repo,
        title,
        body: formatContentForIssueBody(body),
        githubAccessToken,
      });
      if (!newIssue) {
        throw new Error("Failed to create issue.");
      }
      githubIssueId = newIssue.number;
      // Ensure we remove the old message, and replace it with an exact copy,
      // but with the issue ID & isOriginalIssue set in additional_kwargs.
      newMessages.push(
        ...[
          new RemoveMessage({
            id: userMessage.id ?? "",
          }),
          new HumanMessage({
            ...userMessage,
            additional_kwargs: {
              githubIssueId: githubIssueId,
              isOriginalIssue: true,
            },
          }),
        ],
      );
    } else if (
      githubIssueId &&
      state.messages.filter(isHumanMessage).length > 1
    ) {
      // If there already is a GitHub issue ID in state, and multiple human messages, add any
      // human messages to the issue which weren't already added.
      const messagesNotInIssue = state.messages
        .filter(isHumanMessage)
        .filter((message) => {
          // If the message doesn't contain `githubIssueId` in additional kwargs, it hasn't been added to the issue.
          return !message.additional_kwargs?.githubIssueId;
        });
<<<<<<< HEAD

      const createCommentsPromise = messagesNotInIssue.map(async (message) => {
        const createdIssue = await createIssueComment({
          owner: state.targetRepository.owner,
          repo: state.targetRepository.repo,
          issueNumber: githubIssueId,
          body: getMessageContentString(message.content),
          githubToken: githubAccessToken,
        });
        if (!createdIssue?.id) {
          throw new Error("Failed to create issue comment");
        }
        newMessages.push(
          ...[
            new RemoveMessage({
              id: message.id ?? "",
            }),
            new HumanMessage({
              ...message,
              additional_kwargs: {
                githubIssueId,
                githubIssueCommentId: createdIssue.id,
                ...((toolCallArgs.route as string) ===
                "start_planner_for_followup"
                  ? {
                      isFollowup: true,
                    }
                  : {}),
              },
            }),
          ],
        );
      });

      await Promise.all(createCommentsPromise);

      let newPlannerId: string | undefined;
      let goto = END;

      if (plannerStatus === "interrupted") {
        if (!state.plannerSession?.threadId) {
          throw new Error(
            "No planner session found. Unable to resume planner.",
          );
        }
        // We need to resume the planner session via a 'response' so that it can re-plan
        const plannerResume: HumanResponse = {
          type: "response",
          args: "resume planner",
        };
        logger.info("Resuming planner session");
        const newPlannerRun = await langGraphClient.runs.create(
          state.plannerSession?.threadId,
          PLANNER_GRAPH_ID,
          {
            command: {
              resume: plannerResume,
            },
            streamMode: OPEN_SWE_STREAM_MODE as StreamMode[],
          },
        );
        newPlannerId = newPlannerRun.run_id;
        logger.info("Planner session resumed", {
          runId: newPlannerRun.run_id,
          threadId: state.plannerSession.threadId,
        });
      }

=======

      const createCommentsPromise = messagesNotInIssue.map(async (message) => {
        const createdIssue = await createIssueComment({
          owner: state.targetRepository.owner,
          repo: state.targetRepository.repo,
          issueNumber: githubIssueId,
          body: getMessageContentString(message.content),
          githubToken: githubAccessToken,
        });
        if (!createdIssue?.id) {
          throw new Error("Failed to create issue comment");
        }
        newMessages.push(
          ...[
            new RemoveMessage({
              id: message.id ?? "",
            }),
            new HumanMessage({
              ...message,
              additional_kwargs: {
                githubIssueId,
                githubIssueCommentId: createdIssue.id,
                ...((toolCallArgs.route as string) ===
                "start_planner_for_followup"
                  ? {
                      isFollowup: true,
                    }
                  : {}),
              },
            }),
          ],
        );
      });

      await Promise.all(createCommentsPromise);

      let newPlannerId: string | undefined;
      let goto = END;

      if (plannerStatus === "interrupted") {
        if (!state.plannerSession?.threadId) {
          throw new Error(
            "No planner session found. Unable to resume planner.",
          );
        }
        // We need to resume the planner session via a 'response' so that it can re-plan
        const plannerResume: HumanResponse = {
          type: "response",
          args: "resume planner",
        };
        logger.info("Resuming planner session");
        if (!langGraphClient) {
          throw new Error("LangGraph client not initialized");
        }
        const newPlannerRun = await langGraphClient.runs.create(
          state.plannerSession?.threadId,
          PLANNER_GRAPH_ID,
          {
            command: {
              resume: plannerResume,
            },
            streamMode: OPEN_SWE_STREAM_MODE as StreamMode[],
          },
        );
        newPlannerId = newPlannerRun.run_id;
        logger.info("Planner session resumed", {
          runId: newPlannerRun.run_id,
          threadId: state.plannerSession.threadId,
        });
      }

>>>>>>> 51e59d1f
      if (toolCallArgs.route === "start_planner_for_followup") {
        goto = "start-planner";
      }

      // After creating the new comment, we can add the message to state and end.
      const commandUpdate: ManagerGraphUpdate = {
        messages: newMessages,
        ...(newPlannerId && state.plannerSession?.threadId
          ? {
              plannerSession: {
                threadId: state.plannerSession.threadId,
                runId: newPlannerId,
              },
            }
          : {}),
      };
      return new Command({
        update: commandUpdate,
        goto,
      });
    }

    // Issue has been created, and any missing human messages have been added to it.

    const commandUpdate: ManagerGraphUpdate = {
      messages: newMessages,
      ...(githubIssueId ? { githubIssueId } : {}),
    };

    if (
      (toolCallArgs.route as any) === "update_programmer" ||
      (toolCallArgs.route as any) === "update_planner" ||
      (toolCallArgs.route as any) === "resume_and_update_planner"
    ) {
      // If the route is one of the above, we don't need to do anything since the issue now contains
      // the new messages, and the coding agent will handle pulling them in. This should never be
      // reachable since we should return early after adding the Github comment, but include anyways...
      return new Command({
        update: commandUpdate,
        goto: END,
      });
    }

    if (
      toolCallArgs.route === "start_planner" ||
      toolCallArgs.route === "start_planner_for_followup"
    ) {
      // Always kickoff a new start planner node. This will enqueue new runs on the planner graph.
      return new Command({
        update: commandUpdate,
        goto: "start-planner",
      });
    }
  } else {
    // In local mode, just route to planner without GitHub issue creation
    const newMessages: BaseMessage[] = [response];
    const commandUpdate: ManagerGraphUpdate = {
      messages: newMessages,
    };

    if (
      toolCallArgs.route === "start_planner" ||
      toolCallArgs.route === "start_planner_for_followup"
    ) {
      return new Command({
        update: commandUpdate,
        goto: "start-planner",
      });
    }
  }

  throw new Error(`Invalid route: ${toolCallArgs.route}`);
}<|MERGE_RESOLUTION|>--- conflicted
+++ resolved
@@ -40,21 +40,11 @@
 import { createLogger, LogLevel } from "../../../../utils/logger.js";
 import { createClassificationPromptAndToolSchema } from "./utils.js";
 import { RequestSource } from "../../../../constants.js";
-<<<<<<< HEAD
-import { StreamMode } from "@langchain/langgraph-sdk";
-
-// Add local mode utility function
-function isLocalMode(config: GraphConfig): boolean {
-  return (config.configurable as any)?.["x-local-mode"] === "true";
-}
-
-=======
 import { StreamMode, Client } from "@langchain/langgraph-sdk";
 import { isLocalMode } from "@open-swe/shared/open-swe/local-mode";
 import { Thread } from "@langchain/langgraph-sdk";
 import { PlannerGraphState } from "@open-swe/shared/open-swe/planner/types";
 import { GraphState } from "@open-swe/shared/open-swe/types";
->>>>>>> 51e59d1f
 const logger = createLogger(LogLevel.INFO, "ClassifyMessage");
 
 /**
@@ -72,16 +62,9 @@
     throw new Error("No human message found.");
   }
 
-<<<<<<< HEAD
-  // In local mode, skip LangGraph client creation since we don't need external API calls
-  let plannerThread: any = undefined;
-  let programmerThread: any = undefined;
-  let langGraphClient: any = undefined;
-=======
   let plannerThread: Thread<PlannerGraphState> | undefined;
   let programmerThread: Thread<GraphState> | undefined;
   let langGraphClient: Client | undefined;
->>>>>>> 51e59d1f
 
   if (!isLocalMode(config)) {
     langGraphClient = createLangGraphClient({
@@ -184,15 +167,9 @@
   if (!isLocalMode(config)) {
     const { githubAccessToken } = getGitHubTokensFromConfig(config);
     let githubIssueId = state.githubIssueId;
-<<<<<<< HEAD
 
     const newMessages: BaseMessage[] = [response];
 
-=======
-
-    const newMessages: BaseMessage[] = [response];
-
->>>>>>> 51e59d1f
     // If it's not a no_op, ensure there is a GitHub issue with the user's request.
     if (!githubIssueId) {
       const { title } = await createIssueFieldsFromMessages(
@@ -242,7 +219,6 @@
           // If the message doesn't contain `githubIssueId` in additional kwargs, it hasn't been added to the issue.
           return !message.additional_kwargs?.githubIssueId;
         });
-<<<<<<< HEAD
 
       const createCommentsPromise = messagesNotInIssue.map(async (message) => {
         const createdIssue = await createIssueComment({
@@ -294,75 +270,6 @@
           args: "resume planner",
         };
         logger.info("Resuming planner session");
-        const newPlannerRun = await langGraphClient.runs.create(
-          state.plannerSession?.threadId,
-          PLANNER_GRAPH_ID,
-          {
-            command: {
-              resume: plannerResume,
-            },
-            streamMode: OPEN_SWE_STREAM_MODE as StreamMode[],
-          },
-        );
-        newPlannerId = newPlannerRun.run_id;
-        logger.info("Planner session resumed", {
-          runId: newPlannerRun.run_id,
-          threadId: state.plannerSession.threadId,
-        });
-      }
-
-=======
-
-      const createCommentsPromise = messagesNotInIssue.map(async (message) => {
-        const createdIssue = await createIssueComment({
-          owner: state.targetRepository.owner,
-          repo: state.targetRepository.repo,
-          issueNumber: githubIssueId,
-          body: getMessageContentString(message.content),
-          githubToken: githubAccessToken,
-        });
-        if (!createdIssue?.id) {
-          throw new Error("Failed to create issue comment");
-        }
-        newMessages.push(
-          ...[
-            new RemoveMessage({
-              id: message.id ?? "",
-            }),
-            new HumanMessage({
-              ...message,
-              additional_kwargs: {
-                githubIssueId,
-                githubIssueCommentId: createdIssue.id,
-                ...((toolCallArgs.route as string) ===
-                "start_planner_for_followup"
-                  ? {
-                      isFollowup: true,
-                    }
-                  : {}),
-              },
-            }),
-          ],
-        );
-      });
-
-      await Promise.all(createCommentsPromise);
-
-      let newPlannerId: string | undefined;
-      let goto = END;
-
-      if (plannerStatus === "interrupted") {
-        if (!state.plannerSession?.threadId) {
-          throw new Error(
-            "No planner session found. Unable to resume planner.",
-          );
-        }
-        // We need to resume the planner session via a 'response' so that it can re-plan
-        const plannerResume: HumanResponse = {
-          type: "response",
-          args: "resume planner",
-        };
-        logger.info("Resuming planner session");
         if (!langGraphClient) {
           throw new Error("LangGraph client not initialized");
         }
@@ -383,7 +290,6 @@
         });
       }
 
->>>>>>> 51e59d1f
       if (toolCallArgs.route === "start_planner_for_followup") {
         goto = "start-planner";
       }
