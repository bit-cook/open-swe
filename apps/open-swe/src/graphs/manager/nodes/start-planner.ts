import { v4 as uuidv4 } from "uuid";
import { GraphConfig } from "@open-swe/shared/open-swe/types";
<<<<<<< HEAD
import { isLocalMode } from "../../../utils/local-mode.js";
=======
import { isLocalMode } from "@open-swe/shared/open-swe/local-mode";
>>>>>>> 51e59d1f
import {
  ManagerGraphState,
  ManagerGraphUpdate,
} from "@open-swe/shared/open-swe/manager/types";
import { createLangGraphClient } from "../../../utils/langgraph-client.js";
import {
  OPEN_SWE_STREAM_MODE,
  PLANNER_GRAPH_ID,
  LOCAL_MODE_HEADER,
} from "@open-swe/shared/constants";
import { createLogger, LogLevel } from "../../../utils/logger.js";
import { getBranchName } from "../../../utils/github/git.js";
import { PlannerGraphUpdate } from "@open-swe/shared/open-swe/planner/types";
import { getDefaultHeaders } from "../../../utils/default-headers.js";
import { getCustomConfigurableFields } from "../../../utils/config.js";
import { getRecentUserRequest } from "../../../utils/user-request.js";
import { StreamMode } from "@langchain/langgraph-sdk";

const logger = createLogger(LogLevel.INFO, "StartPlanner");

/**
 * Start planner node.
 * This node will kickoff a new planner session using the LangGraph SDK.
 * In local mode, creates a planner session with local mode headers.
 */
export async function startPlanner(
  state: ManagerGraphState,
  config: GraphConfig,
): Promise<ManagerGraphUpdate> {
  const plannerThreadId = state.plannerSession?.threadId ?? uuidv4();
  const followupMessage = getRecentUserRequest(state.messages, {
    returnFullMessage: true,
    config,
  });

  try {
    let langGraphClient;

    if (isLocalMode(config)) {
      // In local mode, create client with local mode headers
      langGraphClient = createLangGraphClient({
        defaultHeaders: {
<<<<<<< HEAD
          "x-local-mode": "true",
=======
          [LOCAL_MODE_HEADER]: "true",
>>>>>>> 51e59d1f
        },
      });
    } else {
      // In normal mode, create client with GitHub headers
      langGraphClient = createLangGraphClient({
        defaultHeaders: getDefaultHeaders(config),
      });
    }

    const runInput: PlannerGraphUpdate = {
      // github issue ID & target repo so the planning agent can fetch the user's request, and clone the repo.
      githubIssueId: state.githubIssueId,
      targetRepository: state.targetRepository,
      // Include the existing task plan, so the agent can use it as context when generating followup tasks.
      taskPlan: state.taskPlan,
      branchName: state.branchName ?? getBranchName(config),
      autoAcceptPlan: state.autoAcceptPlan,
      ...(followupMessage && { messages: [followupMessage] }),
    };

    const run = await langGraphClient.runs.create(
      plannerThreadId,
      PLANNER_GRAPH_ID,
      {
        input: runInput,
        config: {
          recursion_limit: 400,
          configurable: {
            ...getCustomConfigurableFields(config),
            ...(isLocalMode(config) && {
<<<<<<< HEAD
              "x-local-mode": "true",
=======
              [LOCAL_MODE_HEADER]: "true",
>>>>>>> 51e59d1f
            }),
          },
        },
        ifNotExists: "create",
        multitaskStrategy: "enqueue",
        streamResumable: true,
        streamMode: OPEN_SWE_STREAM_MODE as StreamMode[],
      },
    );

    return {
      plannerSession: {
        threadId: plannerThreadId,
        runId: run.run_id,
      },
    };
  } catch (error) {
    logger.error("Failed to start planner", {
      ...(error instanceof Error
        ? {
            name: error.name,
            message: error.message,
            stack: error.stack,
          }
        : {
            error,
          }),
    });
    throw error;
  }
}<|MERGE_RESOLUTION|>--- conflicted
+++ resolved
@@ -1,10 +1,6 @@
 import { v4 as uuidv4 } from "uuid";
 import { GraphConfig } from "@open-swe/shared/open-swe/types";
-<<<<<<< HEAD
-import { isLocalMode } from "../../../utils/local-mode.js";
-=======
 import { isLocalMode } from "@open-swe/shared/open-swe/local-mode";
->>>>>>> 51e59d1f
 import {
   ManagerGraphState,
   ManagerGraphUpdate,
@@ -47,11 +43,7 @@
       // In local mode, create client with local mode headers
       langGraphClient = createLangGraphClient({
         defaultHeaders: {
-<<<<<<< HEAD
-          "x-local-mode": "true",
-=======
           [LOCAL_MODE_HEADER]: "true",
->>>>>>> 51e59d1f
         },
       });
     } else {
@@ -82,11 +74,7 @@
           configurable: {
             ...getCustomConfigurableFields(config),
             ...(isLocalMode(config) && {
-<<<<<<< HEAD
-              "x-local-mode": "true",
-=======
               [LOCAL_MODE_HEADER]: "true",
->>>>>>> 51e59d1f
             }),
           },
         },
