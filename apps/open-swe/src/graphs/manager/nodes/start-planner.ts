--- conflicted
+++ resolved
@@ -15,11 +15,7 @@
 import { getDefaultHeaders } from "../../../utils/default-headers.js";
 import { getCustomConfigurableFields } from "../../../utils/config.js";
 import { getRecentUserRequest } from "../../../utils/user-request.js";
-<<<<<<< HEAD
-import { isLocalMode } from "../../../utils/local-mode.js";
-=======
 import { StreamMode } from "@langchain/langgraph-sdk";
->>>>>>> ac69e6bc
 
 const logger = createLogger(LogLevel.INFO, "StartPlanner");
 
@@ -83,11 +79,7 @@
         ifNotExists: "create",
         multitaskStrategy: "enqueue",
         streamResumable: true,
-<<<<<<< HEAD
-        streamMode: ["values", "updates", "messages-tuple", "custom"],
-=======
         streamMode: OPEN_SWE_STREAM_MODE as StreamMode[],
->>>>>>> ac69e6bc
       },
     );
 
