import "dotenv/config";
import { OpenSWEInput, CodeTestDetails } from "./open-swe-types.js";
import { Daytona, Sandbox } from "@daytonaio/sdk";
import { createLogger, LogLevel } from "../src/utils/logger.js";
import { TIMEOUT_SEC } from "@open-swe/shared/constants";
import { DEFAULT_SANDBOX_CREATE_PARAMS } from "../src/constants.js";
import { TargetRepository } from "@open-swe/shared/open-swe/types";
import { cloneRepo } from "../src/utils/github/git.js";
import { getRepoAbsolutePath } from "@open-swe/shared/git";
import { SimpleEvaluationResult } from "langsmith/vitest";
import {
  runRuffLint,
  runMyPyTypeCheck,
  runLangGraphEvaluation,
} from "./tests.js";
import { writeFile } from "../src/utils/read-write.js";
import * as fs from "fs";
import * as path from "path";

const logger = createLogger(LogLevel.INFO, "Evaluator ");

const VENV_PATH = ".venv";
const RUN_PYTHON_IN_VENV = `${VENV_PATH}/bin/python`;
const RUN_PIP_IN_VENV = `${VENV_PATH}/bin/pip`;

/**
 * Setup Python environment with requirements.txt + ruff + mypy
 */
async function setupEnv(
  sandbox: Sandbox,
  absoluteRepoDir: string,
  envVars?: Record<string, string>,
): Promise<boolean> {
  logger.info("Setting up Python environment...");

  const createVenvCommand = "python -m venv .venv";
  const createVenvRes = await sandbox.process.executeCommand(
    createVenvCommand,
    absoluteRepoDir,
    envVars,
    TIMEOUT_SEC,
  );
  if (createVenvRes.exitCode !== 0) {
    logger.error("Failed to create virtual environment", {
      createVenvCommand,
      createVenvRes,
    });
    return false;
  }

  const upgradePipRes = await sandbox.process.executeCommand(
    `${RUN_PIP_IN_VENV} install --upgrade pip`,
    absoluteRepoDir,
    envVars,
    TIMEOUT_SEC,
  );
  if (upgradePipRes.exitCode !== 0) {
    logger.warn("Failed to upgrade pip, continuing anyway", { upgradePipRes });
  }

  const requirementsExistRes = await sandbox.process.executeCommand(
    "test -f requirements.txt",
    absoluteRepoDir,
    envVars,
    TIMEOUT_SEC,
  );

  if (requirementsExistRes.exitCode === 0) {
    logger.info("Found requirements.txt, installing...");
    const installReqRes = await sandbox.process.executeCommand(
      `${RUN_PIP_IN_VENV} install -r requirements.txt`,
      absoluteRepoDir,
      envVars,
      TIMEOUT_SEC * 3,
    );
    if (installReqRes.exitCode !== 0) {
      logger.warn("Failed to install requirements.txt, continuing anyway", {
        installReqRes,
      });
    }
  } else {
    logger.info("No requirements.txt found, skipping repository dependencies");
  }

  // Install evaluation-specific dependencies
  logger.info("Installing evaluation dependencies...");
  const installEvalDepsRes = await sandbox.process.executeCommand(
    `${RUN_PIP_IN_VENV} install langchain langchain-core langchain-openai pydantic openai`,
    absoluteRepoDir,
    envVars,
    TIMEOUT_SEC * 2,
  );
  if (installEvalDepsRes.exitCode !== 0) {
    logger.warn(
      "Failed to install evaluation dependencies, continuing anyway",
      {
        installEvalDepsRes,
      },
    );
  }

  const installAnalysisToolsRes = await sandbox.process.executeCommand(
    `${RUN_PIP_IN_VENV} install ruff mypy`,
    absoluteRepoDir,
    envVars,
    TIMEOUT_SEC,
  );
  if (installAnalysisToolsRes.exitCode !== 0) {
    logger.error("Failed to install ruff and mypy", {
      installAnalysisToolsRes,
    });
    return false;
  }

  logger.info("Copying LangGraph evaluation script to sandbox...");
  try {
    const evalScriptPath = path.join(
      __dirname,
      "scripts",
      "langgraph_check.py",
    );
    const evalScriptContent = fs.readFileSync(evalScriptPath, "utf8");

    const { success: copyScriptSuccess, output: copyScriptOutput } =
      await writeFile({
        sandbox,
        filePath: "langgraph_check.py",
        content: evalScriptContent,
        workDir: absoluteRepoDir,
      });

    if (!copyScriptSuccess) {
      logger.warn("Failed to copy LangGraph evaluation script", {
        copyScriptOutput,
      });
    } else {
      logger.info("Successfully copied LangGraph evaluation script to sandbox");
    }
  } catch (error) {
    logger.warn("Error copying LangGraph evaluation script", { error });
  }

  logger.info("Environment setup completed successfully");
  return true;
}

/**
 * Runs ruff and mypy analysis on all Python files in the repository
 */
async function runCodeTests(
  sandbox: Sandbox,
  absoluteRepoDir: string,
  openSWEInputs: OpenSWEInput,
  envVars?: Record<string, string>,
): Promise<{
  ruffScore: number;
  mypyScore: number;
  langGraphScore: number;
  details: CodeTestDetails;
}> {
  logger.info("Running code analysis on all Python files in repository");

  const testResults: {
    ruffScore: number;
    mypyScore: number;
    langGraphScore: number;
    details: CodeTestDetails;
  } = {
    ruffScore: 0,
    mypyScore: 0,
    langGraphScore: 0,
    details: {
      ruff: {
        issues: [],
        error: null,
      },
      mypy: {
        issues: [],
        error: null,
      },
      langGraph: {
        explanation: "",
        error: null,
      },
    },
  };

  const [ruffLint, mypyCheck, langGraphEval] = await Promise.all([
    runRuffLint(sandbox, {
      command: `${RUN_PYTHON_IN_VENV} -m ruff check . --output-format=json`,
      workingDir: absoluteRepoDir,
      env: envVars,
      timeoutSec: TIMEOUT_SEC * 3,
    }),
    runMyPyTypeCheck(sandbox, {
      command: `${RUN_PYTHON_IN_VENV} -m mypy . --no-error-summary --show-error-codes --no-color-output`,
      workingDir: absoluteRepoDir,
      env: envVars,
      timeoutSec: TIMEOUT_SEC * 3,
    }),
    runLangGraphEvaluation(sandbox, {
      command: `${RUN_PYTHON_IN_VENV} -m langgraph_check agent.py -i "${openSWEInputs.test_input}" -g "${openSWEInputs.ground_truth}"`,
      workingDir: absoluteRepoDir,
      env: envVars,
      timeoutSec: TIMEOUT_SEC * 3,
    }),
  ]);

  Object.assign(testResults, {
    ruffScore: ruffLint.ruffScore,
    mypyScore: mypyCheck.mypyScore,
    langGraphScore: langGraphEval.langGraphScore,
    details: {
      ruff: {
        issues: ruffLint.issues,
        error: ruffLint.error,
      },
      mypy: {
        issues: mypyCheck.issues,
        error: mypyCheck.error,
      },
      langGraph: {
        explanation: langGraphEval.explanation,
        error: langGraphEval.error,
      },
    },
  });

  logger.info("Code tests completed", {
    ruffScore: testResults.ruffScore,
    mypyScore: testResults.mypyScore,
    langGraphScore: testResults.langGraphScore,
    ruffIssues: testResults.details.ruff.issues.length,
    mypyIssues: testResults.details.mypy.issues.length,
    langGraphExplanation: testResults.details.langGraph.explanation,
  });

  return testResults;
}

/**
 * Main evaluator function for OpenSWE code analysis
 */
export async function evaluator(inputs: {
  openSWEInputs: OpenSWEInput;
  output: {
    branchName: string;
    targetRepository: TargetRepository;
  };
}): Promise<SimpleEvaluationResult[]> {
  const { openSWEInputs, output } = inputs;

  const githubToken = process.env.GITHUB_PAT;
  if (!githubToken) {
    throw new Error("GITHUB_PAT environment variable is not set");
  }

  const daytonaInstance = new Daytona();
  const solutionBranch = output.branchName;
  logger.info("Creating sandbox...", {
    repo: openSWEInputs.repo,
    originalBranch: openSWEInputs.branch,
    solutionBranch,
    user_input: openSWEInputs.user_input.substring(0, 100) + "...",
  });

  const sandbox = await daytonaInstance.create(DEFAULT_SANDBOX_CREATE_PARAMS);

  try {
    await cloneRepo(sandbox, output.targetRepository, {
      githubInstallationToken: githubToken,
      stateBranchName: solutionBranch,
    });

    const absoluteRepoDir = getRepoAbsolutePath(output.targetRepository);

<<<<<<< HEAD
    const envVars: Record<string, string> = {};
    const apiKeys = [
      "OPENAI_API_KEY",
      "ANTHROPIC_API_KEY",
      "LANGCHAIN_API_KEY",
      "LANGCHAIN_TRACING_V2",
      "LANGCHAIN_PROJECT",
      "GOOGLE_API_KEY",
      "TAVILY_API_KEY",
    ];

    apiKeys.forEach((key) => {
      if (process.env[key]) {
        envVars[key] = process.env[key]!;
        logger.info(`Added environment variable: ${key}`);
      }
    });

    const solutionBranch = output.branchName;
    logger.info(`Checking out agent's solution branch: ${solutionBranch}`);

    const checkoutBranchRes = await sandbox.process.executeCommand(
      `git checkout ${solutionBranch}`,
      absoluteRepoDir,
      envVars,
      TIMEOUT_SEC,
    );
    if (checkoutBranchRes.exitCode !== 0) {
      logger.error("Failed to checkout solution branch", {
        solutionBranch,
        checkoutResult: checkoutBranchRes,
      });
      throw new Error(`Failed to checkout solution branch: ${solutionBranch}`);
    }

    const envSetupSuccess = await setupEnv(sandbox, absoluteRepoDir, envVars);
=======
    const envSetupSuccess = await setupEnv(sandbox, absoluteRepoDir);
>>>>>>> 5aaa814f
    if (!envSetupSuccess) {
      logger.error("Failed to setup environment");
      return [
        {
          key: "overall-score",
          score: 0,
        },
      ];
    }

    const analysisResult = await runCodeTests(
      sandbox,
      absoluteRepoDir,
      openSWEInputs,
      envVars,
    );

    const overallScore =
      analysisResult.ruffScore +
      analysisResult.mypyScore +
      analysisResult.langGraphScore;

    logger.info("Evaluation completed", {
      overallScore,
      ruffScore: analysisResult.ruffScore,
      mypyScore: analysisResult.mypyScore,
      langGraphScore: analysisResult.langGraphScore,
      langGraphExplanation: analysisResult.details.langGraph.explanation,
      repo: openSWEInputs.repo,
      originalBranch: openSWEInputs.branch,
      solutionBranch,
    });

    return [
      {
        key: "overall-score",
        score: overallScore,
      },
      {
        key: "ruff-score",
        score: analysisResult.ruffScore,
        comment: analysisResult.details.ruff.issues.join("\n"),
      },
      {
        key: "mypy-score",
        score: analysisResult.mypyScore,
        comment: analysisResult.details.mypy.issues.join("\n"),
      },
      {
        key: "langgraph-score",
        score: analysisResult.langGraphScore,
        comment: analysisResult.details.langGraph.explanation,
      },
    ];
  } catch (error) {
    logger.error("Evaluation failed with error", { error });
    return [
      {
        key: "overall-score",
        score: 0,
      },
    ];
  } finally {
    try {
      await sandbox.delete();
      logger.info("Sandbox cleaned up successfully");
    } catch (cleanupError) {
      logger.error("Failed to cleanup sandbox", { cleanupError });
    }
  }
}<|MERGE_RESOLUTION|>--- conflicted
+++ resolved
@@ -274,7 +274,6 @@
 
     const absoluteRepoDir = getRepoAbsolutePath(output.targetRepository);
 
-<<<<<<< HEAD
     const envVars: Record<string, string> = {};
     const apiKeys = [
       "OPENAI_API_KEY",
@@ -311,9 +310,6 @@
     }
 
     const envSetupSuccess = await setupEnv(sandbox, absoluteRepoDir, envVars);
-=======
-    const envSetupSuccess = await setupEnv(sandbox, absoluteRepoDir);
->>>>>>> 5aaa814f
     if (!envSetupSuccess) {
       logger.error("Failed to setup environment");
       return [
