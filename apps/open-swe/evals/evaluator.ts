--- conflicted
+++ resolved
@@ -292,33 +292,16 @@
       }
     });
 
-<<<<<<< HEAD
-    logger.info(`Checking out agent's solution branch: ${solutionBranch}`);
-
-    const checkoutBranchRes = await sandbox.process.executeCommand(
-      `git checkout ${solutionBranch}`,
-=======
     logger.info(
       `Syncing to latest state of solution branch: ${solutionBranch}`,
     );
 
     const updateBranchRes = await sandbox.process.executeCommand(
       `git fetch origin ${solutionBranch} && git checkout -B ${solutionBranch} FETCH_HEAD`,
->>>>>>> b9fe5e4a
       absoluteRepoDir,
       envVars,
       TIMEOUT_SEC,
     );
-<<<<<<< HEAD
-    if (checkoutBranchRes.exitCode !== 0) {
-      logger.error("Failed to checkout solution branch", {
-        solutionBranch,
-        checkoutResult: checkoutBranchRes,
-      });
-      throw new Error(`Failed to checkout solution branch: ${solutionBranch}`);
-    }
-
-=======
 
     if (updateBranchRes.exitCode !== 0) {
       logger.error("Failed to update solution branch", {
@@ -333,7 +316,6 @@
       result: updateBranchRes.result,
     });
 
->>>>>>> b9fe5e4a
     const envSetupSuccess = await setupEnv(sandbox, absoluteRepoDir, envVars);
     if (!envSetupSuccess) {
       logger.error("Failed to setup environment");
