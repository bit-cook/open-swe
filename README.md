--- conflicted
+++ resolved
@@ -6,150 +6,12 @@
   </picture>
 </div>
 
-<<<<<<< HEAD
-> [!WARNING]
-> Open SWE is under active development and is not yet ready for production use.
-
-Open SWE is an open-source cloud based coding agent.
-
-## Usage
-
-First, clone the repository:
-
-```bash
-git clone https://github.com/langchain-ai/open-swe.git
-cd open-swe
-```
-
-Next, install dependencies:
-
-```bash
-yarn install
-```
-
-Copy the `.env.example` files to `.env` in their respective packages, and fill in the values:
-
-```bash
-# Agent .env file
-cp ./apps/open-swe/.env.example ./apps/open-swe/.env
-# Web .env file
-cp ./apps/web/.env.example ./apps/web/.env
-```
-
-The open-swe `.env` file should contain the following variables:
-
-```bash
-# ------------------LangSmith tracing------------------
-LANGCHAIN_PROJECT="default"
-LANGCHAIN_API_KEY=""
-LANGCHAIN_TRACING_V2=true
-# -----------------------------------------------------
-
-# Defaults to Anthropic models, OpenAI & Google keys are optional, unless using those models
-ANTHROPIC_API_KEY=""
-OPENAI_API_KEY=""
-GOOGLE_API_KEY=""
-
-# Daytona API key for accessing and modifying the code in the cloud sandbox.
-DAYTONA_API_KEY=""
-
-# Encryption key for secrets (32-byte hex string for AES-256)
-# Should be the same value as the one used in the web app.
-# Can be generated via: `openssl rand -hex 32`
-SECRETS_ENCRYPTION_KEY=""
-# Used for setting the git user name & email for commits.
-GITHUB_APP_NAME="open-swe-dev"
-
-# Defaults to 2024 if not set.
-# LGP will automatically set this for you in production.
-# PORT="2024"
-```
-
-And the web `.env` file should contain the following variables:
-
-```bash
-# Change both to production URLs when deployed
-NEXT_PUBLIC_API_URL="http://localhost:3000/api"
-LANGGRAPH_API_URL="http://localhost:2024"
-NEXT_PUBLIC_ASSISTANT_ID="open-swe"
-
-# For the GitHub OAuth flow
-NEXT_PUBLIC_GITHUB_APP_ID=""
-GITHUB_APP_CLIENT_SECRET=""
-GITHUB_APP_REDIRECT_URI="http://localhost:3000/api/auth/github/callback"
-
-GITHUB_APP_NAME="open-swe-dev"
-GITHUB_APP_ID=""
-GITHUB_APP_PRIVATE_KEY=""
-
-# Encryption key for secrets (32-byte hex string for AES-256)
-# Should be the same value as the one used in the open-swe app.
-# Can be generated via: `openssl rand -hex 32`
-SECRETS_ENCRYPTION_KEY=""
-```
-
-**REMINDER**: The `SECRETS_ENCRYPTION_KEY` environment variable must be the same in both the web and open-swe apps.
-=======
 Open SWE is an open-source cloud based coding agent. It's built with [LangGraph](https://langchain-ai.github.io/langgraphjs/), and is designed to autonomously understand, plan, and execute code changes across entire repositories.
->>>>>>> 5aaa814f
 
 Think of Open SWE as your own personal engineer who can handle complex tasks end to end, from planning to execution, to opening a pull request.
 
-<<<<<<< HEAD
-Give the app a name and description.
-
-Under `Callback URL`, set it to: `http://localhost:3000/api/auth/github/callback` for local development. Then, uncheck `Expire user authorization tokens`, and check `Request user authorization (OAuth) during installation`.
-
-Under `Post installation`, check `Redirect on update`.
-
-Under `Webhook`, uncheck `Active`.
-
-Under `Repository permissions`, give the app the following permissions:
-
-- `Contents` - `Read & Write`
-- `Metadata` - `Read & Write`
-- `Pull requests` - `Read & Write`
-- `Issues` - `Read & Write`
-
-Finally, under `Where can this GitHub App be installed?` ensure `Any account` is selected.
-
-After creating the app, you will be taken to the app's settings page. Copy/generate the following fields for your environment variables:
-
-`App ID` - `GITHUB_APP_ID`
-`Client ID` - `NEXT_PUBLIC_GITHUB_APP_ID`
-`Client secrets` - Generate a new secret key, and set it under `GITHUB_APP_CLIENT_SECRET`
-Scroll down to `Private keys`, and generate a new private key. This will download a file. Set the contents of this file under `GITHUB_APP_PRIVATE_KEY`.
-Set `GITHUB_APP_REDIRECT_URI` to `http://localhost:3000/api/auth/github/callback` for local development.
-Set `GITHUB_APP_NAME` to the name of your app.
-
-That's it! You can now authenticate users with GitHub, and generate tokens for them.
-
-## Running the graph
-
-> [!INFO]
-> Since Open SWE is still under development, the following requires hard coding the repository information. This will be changed before the release.
-
-To run the graph, first you must set which repository you want Open SWE to make changes to inside the `web` package. To do this, search for instances of `repo: "open-swe",` inside the `apps/web` directory. This should yield _7_ results in _5_ files. Go through each of these, and modify the `owner` and `repo` properties to match the repository you want Open SWE to make changes to. (ensure your GitHub PAT has access to this repository).
-
-After updating these values, you should start the web server:
-
-```bash
-# Inside `apps/web`
-yarn dev
-```
-
-And the agent server:
-
-```bash
-# Inside `apps/open-swe`
-yarn dev
-```
-
-You can now open the web app at `http://localhost:3000` and send a request.
-=======
 > [!WARNING]
 > Open SWE is under active development and is not yet ready for production use.
->>>>>>> 5aaa814f
 
 > [!TIP]
 > Try out Open SWE yourself using our [public demo](https://swe.langchain.com)!
