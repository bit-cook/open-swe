--- conflicted
+++ resolved
@@ -2,11 +2,7 @@
 import { TargetRepository, GraphConfig } from "./types.js";
 import { getRepoAbsolutePath } from "../git.js";
 import { TIMEOUT_SEC } from "../constants.js";
-<<<<<<< HEAD
 import { isLocalMode } from "./local-mode.js";
-=======
-import { isLocalMode, getLocalWorkingDirectory } from "./local-mode.js";
->>>>>>> 51e59d1f
 
 export function createApplyPatchToolFields(targetRepository: TargetRepository) {
   const repoRoot = getRepoAbsolutePath(targetRepository);
@@ -564,16 +560,10 @@
   targetRepository: TargetRepository,
   config?: GraphConfig,
 ) {
-<<<<<<< HEAD
-  const repoRoot = isLocalMode(config || {})
-    ? getLocalWorkingDirectory()
-    : getRepoAbsolutePath(targetRepository);
-=======
   const repoRoot =
     config && isLocalMode(config)
       ? getLocalWorkingDirectory()
       : getRepoAbsolutePath(targetRepository);
->>>>>>> 51e59d1f
   const viewSchema = z.object({
     command: z.enum(["view"]).describe("The command to execute: view"),
     path: z
